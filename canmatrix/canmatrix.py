--- conflicted
+++ resolved
@@ -3,12 +3,8 @@
 # Copyright (c) 2013, Eduard Broecker
 # All rights reserved.
 #
-<<<<<<< HEAD
-# Redistribution and use in source and binary forms, with or without modification, are permitted provided that
-=======
 # Redistribution and use in source and binary forms, with or without
 # modification, are permitted provided that
->>>>>>> 431c37d1
 # the following conditions are met:
 #
 #    Redistributions of source code must retain the above copyright notice,
@@ -17,19 +13,6 @@
 #    this list of conditions and the following disclaimer in the documentation
 #    and/or other materials provided with the distribution.
 #
-<<<<<<< HEAD
-# THIS SOFTWARE IS PROVIDED BY THE COPYRIGHT HOLDERS AND CONTRIBUTORS "AS IS" AND ANY EXPRESS OR IMPLIED
-# WARRANTIES, INCLUDING, BUT NOT LIMITED TO, THE IMPLIED WARRANTIES OF MERCHANTABILITY AND FITNESS FOR A
-# PARTICULAR PURPOSE ARE DISCLAIMED. IN NO EVENT SHALL THE COPYRIGHT HOLDER OR CONTRIBUTORS BE LIABLE FOR ANY
-# DIRECT, INDIRECT, INCIDENTAL, SPECIAL, EXEMPLARY, OR CONSEQUENTIAL DAMAGES (INCLUDING, BUT NOT LIMITED TO,
-# PROCUREMENT OF SUBSTITUTE GOODS OR SERVICES; LOSS OF USE, DATA, OR PROFITS; OR BUSINESS INTERRUPTION) HOWEVER
-# CAUSED AND ON ANY THEORY OF LIABILITY, WHETHER IN CONTRACT, STRICT LIABILITY, OR TORT (INCLUDING NEGLIGENCE OR
-# OTHERWISE) ARISING IN ANY WAY OUT OF THE USE OF THIS SOFTWARE, EVEN IF ADVISED OF THE POSSIBILITY OF SUCH
-# DAMAGE.
-
-# TODO: Definitions should be imported with disassembling not as complete
-# string
-=======
 # THIS SOFTWARE IS PROVIDED BY THE COPYRIGHT HOLDERS AND CONTRIBUTORS "AS IS"
 # AND ANY EXPRESS OR IMPLIED WARRANTIES, INCLUDING, BUT NOT LIMITED TO, THE
 # IMPLIED WARRANTIES OF MERCHANTABILITY AND FITNESS FOR A PARTICULAR PURPOSE
@@ -43,7 +26,6 @@
 # POSSIBILITY OF SUCH DAMAGE.
 
 # TODO: Definitions should be disassembled
->>>>>>> 431c37d1
 
 from __future__ import division
 import math
@@ -61,11 +43,7 @@
         """
         Adds a Signal to the last addes Frame, this is mainly for importers
         """
-<<<<<<< HEAD
-        self._list[len(self._list) - 1].addSignal(signal)
-=======
         self._list[len(self._list)-1].addSignal(signal)
->>>>>>> 431c37d1
 
     def addFrame(self, frame):
         """
@@ -109,10 +87,6 @@
     """
     Contains one Boardunit/ECU
     """
-<<<<<<< HEAD
-
-=======
->>>>>>> 431c37d1
     def __init__(self, name):
         self._name = name.strip()
         self._attributes = {}
@@ -201,13 +175,6 @@
             _attributes, _values, _unit, _comment
             _multiplex ('Multiplexor' or Number of Multiplex)
     """
-<<<<<<< HEAD
-# def __init__(self, name, startbit, signalsize, is_little_endian,
-# is_signed=False, factor=1, offset=0, min=0, max=0, unit="", receiver=[],
-# multiplex=None):
-
-=======
->>>>>>> 431c37d1
     def __init__(self, name, **kwargs):
 
         if 'startBit' in kwargs:
@@ -261,13 +228,8 @@
             self._comment = None
 
         if 'multiplex' in kwargs:
-<<<<<<< HEAD
             if kwargs["multiplex"] is not None and kwargs[
                     "multiplex"] != 'Multiplexor':
-=======
-            if kwargs["multiplex"] is not None\
-                    and kwargs["multiplex"] != 'Multiplexor':
->>>>>>> 431c37d1
                 multiplex = int(kwargs["multiplex"])
             else:
                 multiplex = kwargs["multiplex"]
@@ -440,29 +402,17 @@
         # bit numbering not consistent with byte order. reverse
         if bitNumbering is not None and bitNumbering != self._is_little_endian:
             startBit = startBit - (startBit % 8) + 7 - (startBit % 8)
-<<<<<<< HEAD
-        # if given startbit is for the end of signal data (lsbit), convert to
-        # start of signal data (msbit)
-        if startLittle == True and self._is_little_endian == False:
-=======
         # if given startbit is for the end of signal data (lsbit),
         # convert to start of signal data (msbit)
         if startLittle is True and self._is_little_endian is False:
->>>>>>> 431c37d1
             startBit = startBit + 1 - self._signalsize
         self._startbit = startBit
 
     def getStartbit(self, bitNumbering=None, startLittle=None):
         startBit = self._startbit
-<<<<<<< HEAD
-        # convert from big endian start bit at start bit(msbit) to end
-        # bit(lsbit)
-        if startLittle == True and self._is_little_endian == False:
-=======
         # convert from big endian start bit at
         # start bit(msbit) to end bit(lsbit)
         if startLittle is True and self._is_little_endian is False:
->>>>>>> 431c37d1
             startBit = startBit + self._signalsize - 1
         # bit numbering not consistent with byte order. reverse
         if bitNumbering is not None and bitNumbering != self._is_little_endian:
@@ -552,11 +502,6 @@
     _extended (Extended Frame = 1),
     _comment
     """
-<<<<<<< HEAD
-#    def __init__(self,bid, name, size, transmitter):
-
-=======
->>>>>>> 431c37d1
     def __init__(self, name, **kwargs):
         self._name = name
         if 'Id' in kwargs:
@@ -962,29 +907,16 @@
             end = lastbit - nbits - int(math.floor((lastbit - nbits) / 8)) * 8
 
             len -= nbits
-<<<<<<< HEAD
             mask = (0xff >> 7 - start) << end
-=======
-            mask = (0xff >> 7-start) << end
->>>>>>> 431c37d1
             mask &= 0xff
             frame[i] |= (((value >> len) << end) & mask)
             lastbit = startbit + len
     else:  # Motorola
-<<<<<<< HEAD
-                  # TODO needs review, is probably wrong till we use LSB for
-                  # startbit
-        firstbyte = math.floor(startbit / 8)
-        bitsInfirstByte = startbit % 8 + 1
-        restnBits = len - bitsInfirstByte
-        lastbyte = firstbyte + math.floor(restnBits / 8)
-=======
         # TODO needs review, is probably wrong till we use LSB for startbit
         firstbyte = math.floor(startbit/8)
         bitsInfirstByte = startbit % 8 + 1
         restnBits = len - bitsInfirstByte
         lastbyte = firstbyte + math.floor(restnBits/8)
->>>>>>> 431c37d1
         if restnBits % 8 > 0:
             lastbyte += 1
         restLen = len
@@ -1021,10 +953,5 @@
         return self.destination, self.pgn, self.source
 
     def __str__(self):
-<<<<<<< HEAD
         return "DA:{da:#02X} PGN:{pgn:#04X} SA:{sa:#02X}".format(
             da=self.destination, pgn=self.pgn, sa=self.source)
-=======
-        return "DA:{da:#02X} PGN:{pgn:#04X} SA:{sa:#02X}"\
-                .format(da=self.destination, pgn=self.pgn, sa=self.source)
->>>>>>> 431c37d1
