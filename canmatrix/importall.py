#!/usr/bin/env python
# Copyright (c) 2013, Eduard Broecker
# All rights reserved.
#
# Redistribution and use in source and binary forms, with or without modification, are permitted provided that
# the following conditions are met:
#
#    Redistributions of source code must retain the above copyright notice, this list of conditions and the
#    following disclaimer.
#    Redistributions in binary form must reproduce the above copyright notice, this list of conditions and the
#    following disclaimer in the documentation and/or other materials provided with the distribution.
#
# THIS SOFTWARE IS PROVIDED BY THE COPYRIGHT HOLDERS AND CONTRIBUTORS "AS IS" AND ANY EXPRESS OR IMPLIED
# WARRANTIES, INCLUDING, BUT NOT LIMITED TO, THE IMPLIED WARRANTIES OF MERCHANTABILITY AND FITNESS FOR A
# PARTICULAR PURPOSE ARE DISCLAIMED. IN NO EVENT SHALL THE COPYRIGHT HOLDER OR CONTRIBUTORS BE LIABLE FOR ANY
# DIRECT, INDIRECT, INCIDENTAL, SPECIAL, EXEMPLARY, OR CONSEQUENTIAL DAMAGES (INCLUDING, BUT NOT LIMITED TO,
# PROCUREMENT OF SUBSTITUTE GOODS OR SERVICES; LOSS OF USE, DATA, OR PROFITS; OR BUSINESS INTERRUPTION) HOWEVER
# CAUSED AND ON ANY THEORY OF LIABILITY, WHETHER IN CONTRACT, STRICT LIABILITY, OR TORT (INCLUDING NEGLIGENCE OR
# OTHERWISE) ARISING IN ANY WAY OUT OF THE USE OF THIS SOFTWARE, EVEN IF ADVISED OF THE POSSIBILITY OF SUCH
# DAMAGE.
from __future__ import print_function
from __future__ import absolute_import
from .importdbc import *
from .importdbf import *
from .importsym import *
from .importjson import *
<<<<<<< HEAD

import logging
logger = logging.getLogger('root')


try:
    from .importarxml import *
except:
    logger.warn(
        "no arxml-import-support, some dependencies missing... , try pip install lxml ")

try:
    from .importkcd import *
except:
    logger.warn(
        "no kcd-import-support, some dependencies missing... , try pip install lxml")

try:
    from .importxls import *
except:
    logger.warn(
        "no xls-import-support, some dependencies missing... , try pip install xlrd xlwt")

try:
    from .importxlsx import *
except:
    logger.warn(
        "no xlsx-import-support, some dependencies missing... , try pip install xlrd ")

try:
    from .importyaml import *
except:
    logger.warn(
        "no yaml-import-support, some dependencies missing ... , try pip install yaml  ")
=======
from .importarxml import *
from .importkcd import *
from .importxls import *
from .importxlsx import *
from .importyaml import *
>>>>>>> 0b2c6679
<|MERGE_RESOLUTION|>--- conflicted
+++ resolved
@@ -24,45 +24,8 @@
 from .importdbf import *
 from .importsym import *
 from .importjson import *
-<<<<<<< HEAD
-
-import logging
-logger = logging.getLogger('root')
-
-
-try:
-    from .importarxml import *
-except:
-    logger.warn(
-        "no arxml-import-support, some dependencies missing... , try pip install lxml ")
-
-try:
-    from .importkcd import *
-except:
-    logger.warn(
-        "no kcd-import-support, some dependencies missing... , try pip install lxml")
-
-try:
-    from .importxls import *
-except:
-    logger.warn(
-        "no xls-import-support, some dependencies missing... , try pip install xlrd xlwt")
-
-try:
-    from .importxlsx import *
-except:
-    logger.warn(
-        "no xlsx-import-support, some dependencies missing... , try pip install xlrd ")
-
-try:
-    from .importyaml import *
-except:
-    logger.warn(
-        "no yaml-import-support, some dependencies missing ... , try pip install yaml  ")
-=======
 from .importarxml import *
 from .importkcd import *
 from .importxls import *
-from .importxlsx import *
+#from .importxlsx import *
 from .importyaml import *
->>>>>>> 0b2c6679
