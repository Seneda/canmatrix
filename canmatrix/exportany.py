--- conflicted
+++ resolved
@@ -23,15 +23,11 @@
 from __future__ import absolute_import
 import os.path
 import logging
-import exportall as ex
 logger = logging.getLogger('root')
 
 
 def exportany(db, outfile, **options):
-<<<<<<< HEAD
-=======
     from . import exportall as ex
->>>>>>> 906e0172
 
     # Get output file extension   
     fileext = '' 
