--- conflicted
+++ resolved
@@ -106,15 +106,11 @@
     #parser.add_option("-d", "--debug",
     #                  dest="debug", default=False,
     #                  help="print debug messages to stdout")
-<<<<<<< HEAD
+
+    parser.add_option("-v", dest="verbosity", action="count", help="Output verbosity", default=0)
+    parser.add_option("-s", dest="silent", action="store_true", help="don't print status messages to stdout. (only errors)", default=False)
     parser.add_option("", "--arxmlIgnoreClusterInfo", action="store_true",
                                       dest="arxmlIgnoreClusterInfo", default=False,
-=======
-    parser.add_option("-v", dest="verbosity", action="count", help="Output verbosity", default=0)
-    parser.add_option("-s", dest="silent", action="store_true", help="don't print status messages to stdout. (only errors)", default=False)
-    parser.add_option("", "--arxmlIgnoreClusterInfo",
-                                      dest="arxmlIgnoreClusterInfo", default=0,
->>>>>>> b7d14cff
                                       help="Ignore any can cluster info from arxml; Import all frames in one matrix\ndefault 0")
     parser.add_option("", "--dbcImportEncoding",
                                       dest="dbcImportEncoding", default="iso-8859-1",
