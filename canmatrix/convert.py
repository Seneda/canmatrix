#!/usr/bin/env python3

#Copyright (c) 2013, Eduard Broecker
#All rights reserved.
#
#Redistribution and use in source and binary forms, with or without modification, are permitted provided that
# the following conditions are met:
#
#    Redistributions of source code must retain the above copyright notice, this list of conditions and the
#    following disclaimer.
#    Redistributions in binary form must reproduce the above copyright notice, this list of conditions and the
#    following disclaimer in the documentation and/or other materials provided with the distribution.
#
#THIS SOFTWARE IS PROVIDED BY THE COPYRIGHT HOLDERS AND CONTRIBUTORS "AS IS" AND ANY EXPRESS OR IMPLIED
#WARRANTIES, INCLUDING, BUT NOT LIMITED TO, THE IMPLIED WARRANTIES OF MERCHANTABILITY AND FITNESS FOR A
#PARTICULAR PURPOSE ARE DISCLAIMED. IN NO EVENT SHALL THE COPYRIGHT HOLDER OR CONTRIBUTORS BE LIABLE FOR ANY
#DIRECT, INDIRECT, INCIDENTAL, SPECIAL, EXEMPLARY, OR CONSEQUENTIAL DAMAGES (INCLUDING, BUT NOT LIMITED TO,
#PROCUREMENT OF SUBSTITUTE GOODS OR SERVICES; LOSS OF USE, DATA, OR PROFITS; OR BUSINESS INTERRUPTION) HOWEVER
#CAUSED AND ON ANY THEORY OF LIABILITY, WHETHER IN CONTRACT, STRICT LIABILITY, OR TORT (INCLUDING NEGLIGENCE OR
#OTHERWISE) ARISING IN ANY WAY OUT OF THE USE OF THIS SOFTWARE, EVEN IF ADVISED OF THE POSSIBILITY OF SUCH
#DAMAGE.

from __future__ import print_function
from __future__ import absolute_import

from .log import setup_logger, set_log_level
logger = setup_logger('root')
import sys
sys.path.append('..')
import os

def convert(infile, outfileName, **options):
    import canmatrix.exportall as ex
    import canmatrix.importall as im
    dbs = {}
    logger.info("Importing " + infile + " ... ")
    if infile[-3:] == 'dbc':
        dbs[""] = im.importDbc(infile, **options)
    elif infile[-3:] == 'dbf':
        dbs[""] = im.importDbf(infile, **options)
    elif infile[-3:] == 'sym':
        dbs[""] = im.importSym(infile, **options)
    elif infile[-3:] == 'kcd':
        dbs[""] = im.importKcd(infile)
    elif infile[-3:] == 'xls':
        dbs[""] = im.importXls(infile, **options)
    elif infile[-4:] == 'xlsx' :
        dbs[""] = im.importXlsx(infile, **options)
    elif infile[-5:] == 'arxml':
        dbs = im.importArxml(infile, **options)
    elif infile[-4:] == 'yaml':
        dbs[""] = im.importYaml(infile)
    else:
        logger.error('\nFile not recognized: ' + infile + "\n")
    logger.info("done\n")


    logger.info("Exporting " + outfileName + " ... ")

    for name in dbs:
        db = dbs[name]
        logger.info(name)
        logger.info("%d Frames found" % (db._fl._list.__len__()))

        if len(name) > 0:
            path = os.path.split(outfileName)
            outfile = os.path.join(path[0], name + "_" + path[1])
        else:
            outfile = outfileName
           
        # Get output file extension   
        fileext = '' 
        if options['force_output']:
            # Provided by the command line
            fileext = options['force_output']
        else:
            # Get extension from output filename
            fileext = os.path.splitext(outfile)[1]
       
        # Strip leading '.' from extension, of exists
        fileext = fileext[1:] if fileext.startswith('.') else fileext
         
                        
        if fileext == 'dbc':
            ex.exportDbc(db, outfile, **options)
        elif fileext == 'dbf':
            ex.exportDbf(db, outfile, **options)
        elif fileext == 'sym':
            ex.exportSym(db, outfile, **options)
        elif fileext == 'kcd':
            ex.exportKcd(db, outfile)
        elif fileext == 'xlsx':
            ex.exportXlsx(db, outfile, **options)
        elif fileext == 'xls':
            ex.exportXls(db, outfile, **options)
        elif fileext == 'json':
            ex.exportJson(db, outfile)
        elif fileext == 'arxml':
            ex.exportArxml(db, outfile)
        elif fileext == 'yaml':
            ex.exportYaml(db, outfile)
        elif fileext == 'csv':
            ex.exportCsv(db, outfile)
        else:
            logger.error('File not recognized: ' + outfileName + "\n")
    logger.info("done")

def main():
    from optparse import OptionParser

    usage = """
    %prog [options] import-file export-file

    import-file: *.dbc|*.dbf|*.kcd|*.arxml|*.xls(x)|*.sym
    export-file: *.dbc|*.dbf|*.kcd|*.json|*.xls(x)

    """

    parser = OptionParser(usage=usage)
    #parser.add_option("-d", "--debug",
    #                  dest="debug", default=False,
    #                  help="print debug messages to stdout")

    parser.add_option("-v", dest="verbosity", action="count", help="Output verbosity", default=0)
    parser.add_option("-s", dest="silent", action="store_true", help="don't print status messages to stdout. (only errors)", default=False)
<<<<<<< HEAD
    parser.add_option("", "--arxmlIgnoreClusterInfo", action="store_true",
                                      dest="arxmlIgnoreClusterInfo", default=False,
=======
    parser.add_option("-f", dest="force_output", help="enforce output format, ignoring output file extension (e.g., -f csv")
    parser.add_option("", "--arxmlIgnoreClusterInfo",
                                      dest="arxmlIgnoreClusterInfo", default=0,
>>>>>>> 2b99103d
                                      help="Ignore any can cluster info from arxml; Import all frames in one matrix\ndefault 0")
    parser.add_option("", "--dbcImportEncoding",
                                      dest="dbcImportEncoding", default="iso-8859-1",
                                      help="Import charset of dbc (relevant for units), maybe utf-8\ndefault iso-8859-1")
    parser.add_option("", "--dbcImportCommentEncoding",
                                      dest="dbcImportCommentEncoding", default="iso-8859-1",
                                      help="Import charset of Comments in dbc\ndefault iso-8859-1")
    parser.add_option("", "--dbcExportEncoding",
                                      dest="dbcExportEncoding", default="iso-8859-1",
                                      help="Export charset of dbc (relevant for units), maybe utf-8\ndefault iso-8859-1")
    parser.add_option("", "--dbcExportCommentEncoding",
                                      dest="dbcExportCommentEncoding", default="iso-8859-1",
                                      help="Export charset of comments in dbc\ndefault iso-8859-1")
    parser.add_option("", "--dbfImportEncoding",
                                      dest="dbfImportEncoding", default="iso-8859-1",
                                      help="Import charset of dbf, maybe utf-8\ndefault iso-8859-1")
    parser.add_option("", "--dbfExportEncoding",
                                      dest="dbfExportEncoding", default="iso-8859-1",
                                      help="Export charset of dbf, maybe utf-8\ndefault iso-8859-1")
    parser.add_option("", "--symImportEncoding",
                                      dest="symImportEncoding", default="iso-8859-1",
                                      help="Import charset of sym format, maybe utf-8\ndefault iso-8859-1")
    parser.add_option("", "--symExportEncoding",
                                      dest="symExportEncoding", default="iso-8859-1",
                                      help="Export charset of sym format, maybe utf-8\ndefault iso-8859-1")
    parser.add_option("", "--xlsMotorolaBitFormat",
                                      dest="xlsMotorolaBitFormat", default="msbreverse",
                                      help="Excel format for startbit of motorola codescharset signals\nValid values: msb, lsb, msbreverse\n default msbreverse")

    (cmdlineOptions, args) = parser.parse_args()
    if len(args) < 2:
        parser.print_help()
        sys.exit(1)

    infile = args[0]
    outfileName = args[1]

    verbosity = cmdlineOptions.verbosity
    if cmdlineOptions.silent:
        # only print error messages, ignore verbosity flag
        verbosity = -1
 
    set_log_level(logger, verbosity)
   
    convert(infile, outfileName, **cmdlineOptions.__dict__)

if __name__ == '__main__':
    sys.exit(main())<|MERGE_RESOLUTION|>--- conflicted
+++ resolved
@@ -123,15 +123,10 @@
 
     parser.add_option("-v", dest="verbosity", action="count", help="Output verbosity", default=0)
     parser.add_option("-s", dest="silent", action="store_true", help="don't print status messages to stdout. (only errors)", default=False)
-<<<<<<< HEAD
+    parser.add_option("-f", dest="force_output", help="enforce output format, ignoring output file extension (e.g., -f csv")
     parser.add_option("", "--arxmlIgnoreClusterInfo", action="store_true",
                                       dest="arxmlIgnoreClusterInfo", default=False,
-=======
-    parser.add_option("-f", dest="force_output", help="enforce output format, ignoring output file extension (e.g., -f csv")
-    parser.add_option("", "--arxmlIgnoreClusterInfo",
-                                      dest="arxmlIgnoreClusterInfo", default=0,
->>>>>>> 2b99103d
-                                      help="Ignore any can cluster info from arxml; Import all frames in one matrix\ndefault 0")
+                                     help="Ignore any can cluster info from arxml; Import all frames in one matrix\ndefault 0")
     parser.add_option("", "--dbcImportEncoding",
                                       dest="dbcImportEncoding", default="iso-8859-1",
                                       help="Import charset of dbc (relevant for units), maybe utf-8\ndefault iso-8859-1")
