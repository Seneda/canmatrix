--- conflicted
+++ resolved
@@ -136,46 +136,7 @@
         else:
             outfile = outfileName
 
-<<<<<<< HEAD
-        # Get output file extension
-        fileext = ''
-        if 'force_output' in options and options['force_output']:
-            # Provided by the command line
-            fileext = options['force_output']
-        else:
-            # Get extension from output filename
-            fileext = os.path.splitext(outfile)[1]
-
-        # Strip leading '.' from extension, of exists
-        fileext = fileext[1:] if fileext.startswith('.') else fileext
-
-        if fileext == 'dbc':
-            ex.exportDbc(db, outfile, **options)
-        elif fileext == 'dbf':
-            ex.exportDbf(db, outfile, **options)
-        elif fileext == 'sym':
-            ex.exportSym(db, outfile, **options)
-        elif fileext == 'kcd':
-            ex.exportKcd(db, outfile)
-        elif fileext == 'xlsx':
-            ex.exportXlsx(db, outfile, **options)
-        elif fileext == 'xls':
-            ex.exportXls(db, outfile, **options)
-        elif fileext == 'json':
-            ex.exportJson(db, outfile, **options)
-        elif fileext == 'arxml':
-            ex.exportArxml(db, outfile, **options)
-        elif fileext == 'yaml':
-            ex.exportYaml(db, outfile)
-        elif fileext == 'csv':
-            ex.exportCsv(db, outfile)
-        elif fileext == 'xml':
-            ex.exportFibex(db, outfile)
-        else:
-            logger.error('File not recognized: ' + outfileName + "\n")
-=======
         ex.exportany(db, outfile, **options)
->>>>>>> 0b2c6679
     logger.info("done")
 
 
