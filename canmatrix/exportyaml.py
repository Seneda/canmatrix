#!/usr/bin/env python

from __future__ import absolute_import

from .canmatrix import *
import codecs
try:
    import yaml
    from yaml.representer import SafeRepresenter
except ImportError:
    yaml = None
from builtins import *
import copy
# Copyright (c) 2013, Eduard Broecker
# All rights reserved.
#
# Redistribution and use in source and binary forms, with or without modification, are permitted provided that
# the following conditions are met:
#
#    Redistributions of source code must retain the above copyright notice, this list of conditions and the
#    following disclaimer.
#    Redistributions in binary form must reproduce the above copyright notice, this list of conditions and the
#    following disclaimer in the documentation and/or other materials provided with the distribution.
#
# THIS SOFTWARE IS PROVIDED BY THE COPYRIGHT HOLDERS AND CONTRIBUTORS "AS IS" AND ANY EXPRESS OR IMPLIED
# WARRANTIES, INCLUDING, BUT NOT LIMITED TO, THE IMPLIED WARRANTIES OF MERCHANTABILITY AND FITNESS FOR A
# PARTICULAR PURPOSE ARE DISCLAIMED. IN NO EVENT SHALL THE COPYRIGHT HOLDER OR CONTRIBUTORS BE LIABLE FOR ANY
# DIRECT, INDIRECT, INCIDENTAL, SPECIAL, EXEMPLARY, OR CONSEQUENTIAL DAMAGES (INCLUDING, BUT NOT LIMITED TO,
# PROCUREMENT OF SUBSTITUTE GOODS OR SERVICES; LOSS OF USE, DATA, OR PROFITS; OR BUSINESS INTERRUPTION) HOWEVER
# CAUSED AND ON ANY THEORY OF LIABILITY, WHETHER IN CONTRACT, STRICT LIABILITY, OR TORT (INCLUDING NEGLIGENCE OR
# OTHERWISE) ARISING IN ANY WAY OUT OF THE USE OF THIS SOFTWARE, EVEN IF ADVISED OF THE POSSIBILITY OF SUCH
# DAMAGE.

#
# this script exports yaml-files from a canmatrix-object
# yaml-files are just object-dumps human readable.
# This export is complete, no information lost
representers = False
try:
    yaml.add_representer(int, SafeRepresenter.represent_int)
    yaml.add_representer(long, SafeRepresenter.represent_long)
    yaml.add_representer(unicode, SafeRepresenter.represent_unicode)
    yaml.add_representer(str, SafeRepresenter.represent_unicode)
    yaml.add_representer(list, SafeRepresenter.represent_list)
    representers = True
except:
    representers = False
    # some error with representers ... continue anyway

<<<<<<< HEAD
=======
def exportYaml(db, filename, **options):
    if yaml is None:
        raise ImportError("no yaml-export-support, some dependencies missing ... try pip install pyaml")
>>>>>>> 0b2c6679

def exportYaml(db, filename, **options):
    newdb = copy.deepcopy(db)

    for i, frame in enumerate(newdb.frames):
        for j, signal in enumerate(frame.signals):
            if signal.is_little_endian == False:
                signal._startbit = signal.getStartbit(
                    bitNumbering=1, startLittle=True)
#                newdb.frames[i].signals[j]._startbit = signal._startbit

    f = open(filename, "w")
    if representers:
        f.write(unicode(yaml.dump(newdb)))
    else:
        f.write(yaml.dump(newdb))<|MERGE_RESOLUTION|>--- conflicted
+++ resolved
@@ -47,14 +47,9 @@
     representers = False
     # some error with representers ... continue anyway
 
-<<<<<<< HEAD
-=======
 def exportYaml(db, filename, **options):
     if yaml is None:
         raise ImportError("no yaml-export-support, some dependencies missing ... try pip install pyaml")
->>>>>>> 0b2c6679
-
-def exportYaml(db, filename, **options):
     newdb = copy.deepcopy(db)
 
     for i, frame in enumerate(newdb.frames):
