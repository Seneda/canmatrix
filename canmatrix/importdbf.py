#!/usr/bin/env python

#Copyright (c) 2013, Eduard Broecker
#All rights reserved.
#
#Redistribution and use in source and binary forms, with or without modification, are permitted provided that
# the following conditions are met:
#
#    Redistributions of source code must retain the above copyright notice, this list of conditions and the
#    following disclaimer.
#    Redistributions in binary form must reproduce the above copyright notice, this list of conditions and the
#    following disclaimer in the documentation and/or other materials provided with the distribution.
#
#THIS SOFTWARE IS PROVIDED BY THE COPYRIGHT HOLDERS AND CONTRIBUTORS "AS IS" AND ANY EXPRESS OR IMPLIED
#WARRANTIES, INCLUDING, BUT NOT LIMITED TO, THE IMPLIED WARRANTIES OF MERCHANTABILITY AND FITNESS FOR A
#PARTICULAR PURPOSE ARE DISCLAIMED. IN NO EVENT SHALL THE COPYRIGHT HOLDER OR CONTRIBUTORS BE LIABLE FOR ANY
#DIRECT, INDIRECT, INCIDENTAL, SPECIAL, EXEMPLARY, OR CONSEQUENTIAL DAMAGES (INCLUDING, BUT NOT LIMITED TO,
#PROCUREMENT OF SUBSTITUTE GOODS OR SERVICES; LOSS OF USE, DATA, OR PROFITS; OR BUSINESS INTERRUPTION) HOWEVER
#CAUSED AND ON ANY THEORY OF LIABILITY, WHETHER IN CONTRACT, STRICT LIABILITY, OR TORT (INCLUDING NEGLIGENCE OR
#OTHERWISE) ARISING IN ANY WAY OUT OF THE USE OF THIS SOFTWARE, EVEN IF ADVISED OF THE POSSIBILITY OF SUCH
#DAMAGE.

#
# this script imports dbf-files in a canmatrix-object
# dbf-files are the can-matrix-definitions of the busmaster-project (http://rbei-etas.github.io/busmaster/)
#

from __future__ import print_function
from __future__ import absolute_import
from .canmatrix import *
import re
import codecs

#TODO support for [START_PARAM_NODE_RX_SIG]
#TODO support for [START_PARAM_NODE_TX_MSG]

dbfImportEncoding = 'iso-8859-1'

def decodeDefine(line):
    (define, valueType, value) = line.split(',',2)
    valueType = valueType.strip()
    if valueType == "INT" or valueType == "HEX":
        (Min, Max, default) = value.split(',',2)
        myDef = valueType + ' ' + Min.strip() + ' ' + Max.strip()
        default = default.strip()
    elif valueType == "ENUM":
        (enums, default) = value.rsplit(',',1)
        myDef = valueType + "  " + enums[1:]
    elif valueType == "STRING":
        myDef = valueType
        default = value
    else:
        print(line)

    return define[1:-1], myDef, default


def importDbf(filename):

    db = CanMatrix()
    f = open(filename,"rb")

    mode = ''
    for line in f:
        line = line.decode(dbfImportEncoding).strip()

        if mode == 'SignalDescription':
            if line.startswith("[END_DESC_SIG]") or line.startswith("[END_DESC]"):
                mode = ''
            else:
                (boId, temS, SignalName, comment) = line.split(' ',3)
                comment = comment.replace('"','').replace(';','')
                db.frameById(int(boId)).signalByName(SignalName).addComment(comment)

        if mode == 'BUDescription':
            if line.startswith("[END_DESC_NODE]") or line.startswith("[END_DESC]"):
                mode = ''
            else:
                (BUName, comment) = line.split(' ',1)
                comment = comment.replace('"','').replace(';','')
                db._BUs.byName(BUName).addComment(comment)

        if mode == 'FrameDescription':
            if line.startswith("[END_DESC_MSG]") or line.startswith("[END_DESC]"):
                mode = ''
            else:
                (boId, temS, comment) = line.split(' ',2)
                comment = comment.replace('"','').replace(';','')
                db.frameById(int(boId)).addComment(comment)

        elif mode == 'ParamMsgVal':
            if line.startswith("[END_PARAM_MSG_VAL]"):
                mode = ''
            else:
                (boId, temS, attrib, value) = line.split(',',3)
                db.frameById(int(boId)).addAttribute(attrib.replace('"',''), value.replace('"',''))

        elif mode == 'ParamNodeVal':
            if line.startswith("[END_PARAM_NODE_VAL]"):
                mode = ''
            else:
                (bu, attrib, value) = line.split(',',2)
                db._BUs.byName(bu).addAttribute(attrib.replace('"',''), value[1:-1])

        elif mode == 'ParamNetVal':
            if line.startswith("[END_PARAM_NET_VAL]"):
                mode = ''
            else:
                (attrib, value) = line.split(',',1)
                db.addAttribute(attrib.replace('"',''), value[1:-1])

        elif mode == 'ParamSigVal':
            if line.startswith("[END_PARAM_SIG_VAL]"):
                mode = ''
            else:
                (boId, temS, SignalName, attrib, value) = line.split(',',4)
                db.frameById(int(boId)).signalByName(SignalName).addAttribute(attrib.replace('"',''), value[1:-1])

        elif mode == 'ParamSig':
            if line.startswith("[END_PARAM_SIG]"):
                mode = ''
            else:
                (name, define, default) = decodeDefine(line)
                db.addSignalDefines(name, define)
                db.addDefineDefault(name, default)

        elif mode == 'ParamMsg':
            if line.startswith("[END_PARAM_MSG]"):
                mode = ''
            else:
                (name, define, default) = decodeDefine(line)
                db.addFrameDefines(name, define)
                db.addDefineDefault(name, default)

        elif mode == 'ParamNode':
            if line.startswith("[END_PARAM_NODE]"):
                mode = ''
            else:
                (name, define, default) = decodeDefine(line)
                db.addBUDefines(name, define)
                db.addDefineDefault(name, default)

        elif mode == 'ParamNet':
            if line.startswith("[END_PARAM_NET]"):
                mode = ''
            else:
                (name, define, default) = decodeDefine(line)
                db.addGlobalDefines(name, define)
                db.addDefineDefault(name, default)

        else:
            if line.startswith("[START_DESC_SIG]"):
                mode = 'SignalDescription'

            if line.startswith("[START_DESC_MSG]"):
                mode = 'FrameDescription'

            if line.startswith("[START_DESC_NODE]"):
                mode = 'BUDescription'

            if line.startswith("[START_PARAM_NODE_VAL]"):
                mode = 'ParamNodeVal'

            if line.startswith("[START_PARAM_NET_VAL]"):
                mode = 'ParamNetVal'

            if line.startswith("[START_PARAM_MSG_VAL]"):
                mode = 'ParamMsgVal'

            if line.startswith("[START_PARAM_SIG_VAL]"):
                mode = 'ParamSigVal'

            if line.startswith("[START_PARAM_SIG]"):
                mode = 'ParamSig'
            if line.startswith("[START_PARAM_MSG]"):
                mode = 'ParamMsg'
            if line.startswith("[START_PARAM_NODE]"):
                mode = 'ParamNode'
            if line.startswith("[START_PARAM_NET]"):
                mode = 'ParamNet'


            if line.startswith("[START_MSG]"):
                temstr = line.strip()[11:].strip()
                (name, Id, size, nSignals, dummy, extended,transmitter) = temstr.split(',')
                newBo = db._fl.addFrame(Frame(int(Id), name, size, transmitter))
                if extended == 'X':
                    print ("Extended")
                    newBo._extended = 1

            if line.startswith("[NODE]"):
                temstr = line.strip()[6:].strip()
                boList = temstr.split(',')
                for bo in boList:
                    db._BUs.add(BoardUnit(bo))

            if line.startswith("[START_SIGNALS]"):
                temstr = line.strip()[15:].strip()
                (name, size, startbyte, startbit, sign, Max, Min, byteorder, offset, factor, unit, multiplex, reciever) = temstr.split(',',12)


                if multiplex == 'M':
                    multiplex = 'Multiplexor'
                elif multiplex.strip().__len__() > 0:
                    multiplex = int(multiplex[1:])
                else:
                    multiplex = None

                sign = '+'
                startbit = int (startbit)
                startbit += (int(startbyte)-1)*8

<<<<<<< HEAD
                newSig = newBo.addSignal(Signal(name, startbit, size, byteorder, sign, factor, offset, Min, Max, unit, reciever.split(','), multiplex))
                if int(byteorder) == 0:
                    # this is dummy here, because internal lsb is default - for now
                    newSig.setLsbStartbit(startbit)                    

=======
                newSig = newBo.addSignal(Signal(name, startbit, size, byteorder, sign, factor, offset, Min, int(Max)*int(factor), unit, reciever.split(','), multiplex))
>>>>>>> 72d0b72b

            if line.startswith("[VALUE_DESCRIPTION]"):
                temstr = line.strip()[19:].strip()
                regexp = re.compile("\"(.+)\" *, *(.+)")
                temp = regexp.match(temstr)

                if temp:
                    name = temp.group(1)
                    value = temp.group(2)
                    newSig.addValues(value, name)


    return db<|MERGE_RESOLUTION|>--- conflicted
+++ resolved
@@ -210,15 +210,10 @@
                 startbit = int (startbit)
                 startbit += (int(startbyte)-1)*8
 
-<<<<<<< HEAD
-                newSig = newBo.addSignal(Signal(name, startbit, size, byteorder, sign, factor, offset, Min, Max, unit, reciever.split(','), multiplex))
+                newSig = newBo.addSignal(Signal(name, startbit, size, byteorder, sign, factor, offset, float(Min)*float(factor), float(Max)*float(factor), unit, reciever.split(','), multiplex))
                 if int(byteorder) == 0:
                     # this is dummy here, because internal lsb is default - for now
                     newSig.setLsbStartbit(startbit)                    
-
-=======
-                newSig = newBo.addSignal(Signal(name, startbit, size, byteorder, sign, factor, offset, Min, int(Max)*int(factor), unit, reciever.split(','), multiplex))
->>>>>>> 72d0b72b
 
             if line.startswith("[VALUE_DESCRIPTION]"):
                 temstr = line.strip()[19:].strip()
