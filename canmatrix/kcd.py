#!/usr/bin/env python


# Copyright (c) 2013, Eduard Broecker
# All rights reserved.
#
# Redistribution and use in source and binary forms, with or without modification, are permitted provided that
# the following conditions are met:
#
#    Redistributions of source code must retain the above copyright notice, this list of conditions and the
#    following disclaimer.
#    Redistributions in binary form must reproduce the above copyright notice, this list of conditions and the
#    following disclaimer in the documentation and/or other materials provided with the distribution.
#
# THIS SOFTWARE IS PROVIDED BY THE COPYRIGHT HOLDERS AND CONTRIBUTORS "AS IS" AND ANY EXPRESS OR IMPLIED
# WARRANTIES, INCLUDING, BUT NOT LIMITED TO, THE IMPLIED WARRANTIES OF MERCHANTABILITY AND FITNESS FOR A
# PARTICULAR PURPOSE ARE DISCLAIMED. IN NO EVENT SHALL THE COPYRIGHT HOLDER OR CONTRIBUTORS BE LIABLE FOR ANY
# DIRECT, INDIRECT, INCIDENTAL, SPECIAL, EXEMPLARY, OR CONSEQUENTIAL DAMAGES (INCLUDING, BUT NOT LIMITED TO,
# PROCUREMENT OF SUBSTITUTE GOODS OR SERVICES; LOSS OF USE, DATA, OR PROFITS; OR BUSINESS INTERRUPTION) HOWEVER
# CAUSED AND ON ANY THEORY OF LIABILITY, WHETHER IN CONTRACT, STRICT LIABILITY, OR TORT (INCLUDING NEGLIGENCE OR
# OTHERWISE) ARISING IN ANY WAY OUT OF THE USE OF THIS SOFTWARE, EVEN IF ADVISED OF THE POSSIBILITY OF SUCH
# DAMAGE.

#
# this script exports kcd-files from a canmatrix-object
# kcd-files are the can-matrix-definitions of the kayak
# (http://kayak.2codeornot2code.org/)

from __future__ import absolute_import
from __future__ import division
from builtins import *
from lxml import etree
from .canmatrix import *
from .cancluster import *
import os
import re
import math
import decimal
default_float_factory = decimal.Decimal

clusterExporter = 1
clusterImporter = 1
def createSignal(signal, nodeList, typeEnums):
    sig = etree.Element(
        'Signal',
        name=signal.name,
        offset=str(
            signal.getStartbit()))
    if signal.size > 1:
        sig.set("length", str(signal.size))
    if signal.is_little_endian == 0:
        sig.set('endianess', "big")

    comment = signal.comment

    if len(signal.attributes.items()) > 0:
        if comment is None:
            comment = ''
        else:
            comment += '\n'

    for attrib, val in sorted(signal.attributes.items()):
        try:
            if attrib in typeEnums and int(val) < len(typeEnums[attrib]):
                val = typeEnums[attrib][int(val)]
            comment += ("\n" + attrib + ': ' + val)
        except:
            pass

    if comment is not None:
        notes = etree.Element('Notes')
        notes.text = comment
        sig.append(notes)

    consumer = etree.Element('Consumer')
    for receiver in signal.receiver:
        if receiver in nodeList and len(receiver) > 1:
            noderef = etree.Element('NodeRef', id=str(nodeList[receiver]))
            consumer.append(noderef)
        if consumer.__len__() > 0:
            sig.append(consumer)
    value = etree.Element('Value')
    if signal.is_float:
        if signal.signalsize > 32:
            value.set('type', "double")
        else:
            value.set('type', "single")
    elif signal.is_signed:
        value.set('type', "signed")

    if float(signal.factor) != 1:
        value.set('slope', str("%g" % signal.factor))
    if float(signal.offset) != 0:
        value.set('intercept', str("%g" % signal.offset))
    if float(signal.min) != 0:
        value.set('min', str("{:.16g}".format(signal.min)))
    if float(signal.max) != 1 and float(signal.max) != 0:
        value.set('max', str("{:.16g}".format(signal.max)))
    if len(signal.unit) > 0:
        value.set('unit', signal.unit)

    if len(value.attrib) > 0:
        sig.append(value)

    if len(signal.values) > 0:
        labelset = etree.Element('LabelSet')
        for valueVal, valName in sorted(
                signal.values.items(), key=lambda x: int(x[0])):
            label = etree.Element(
                'Label', name=valName.replace(
                    '"', ''), value=str(valueVal))
            labelset.append(label)
        sig.append(labelset)

    return sig
def dump(dbs, f, **options):

    signalTypeEnums = {}
    canClust = canCluster(dbs)
    for name in canClust:
        db = canClust[name]
        for (typename, define) in list(db.signalDefines.items()):
            defines = re.split(r"\s+", define.definition)
            define_type = defines[0]
            if define_type != 'ENUM':
                continue
            defines = defines[1].strip('"')
            defines = defines.split('","')
            signalTypeEnums[typename] = defines

    # create XML
    root = etree.Element('NetworkDefinition')
    root.set("xmlns", "http://kayak.2codeornot2code.org/1.0")
    NS_XSI = "{http://www.w3.org/2001/XMLSchema-instance}"
    root.set(NS_XSI + "schemaLocation", "Definition.xsd")

    # root.append(etree.Element('Document'))
    # another child with text

    child = etree.Element('Document')
    child.set("name", "Some Document Name")
    child.text = 'some text'
    root.append(child)

    # Nodes:
    id = 1
    nodeList = {}
#    for name in dbs:
#        db = dbs[name]
    for bu in canClust.boardUnits:
        node = etree.Element('Node', name=bu.name, id="%d" % id)
        root.append(node)
        nodeList[bu.name] = id
        id += 1
    for name in canClust:
        db = canClust[name]
        # Bus
        if 'Baudrate' in db.attributes:
            bus = etree.Element('Bus', baudrate=db.attributes['Baudrate'])
        else:
            bus = etree.Element('Bus')

        if len(name) == 0:
            (path, ext) = os.path.splitext(f.name)
            name = path

        if len(name) > 0:
            bus.set("name", name)

        for frame in db.frames:
            message = etree.Element('Message', id="0x%03X" %
                                    frame.id, name=frame.name, length=str(int(frame.size)))

            if frame.extended == 1:
                message.set("format", "extended")
            if "GenMsgCycleTime" in db.frameDefines:
                cycleTime = frame.attribute(db,"GenMsgCycleTime")
                if cycleTime is not None and int(cycleTime) > 0:
                    message.set("triggered", "true")
                    message.set("interval", "%d" % int(cycleTime))

            comment = etree.Element('Notes')
            if frame.comment is not None:
                comment.text = frame.comment
                message.append(comment)


            producer = etree.Element('Producer')

            for transmitter in frame.transmitters:
                if transmitter in nodeList and len(transmitter) > 1:
                    noderef = etree.Element(
                        'NodeRef', id=str(
                            nodeList[transmitter]))
                    producer.append(noderef)
            if producer.__len__() > 0:
                message.append(producer)

            # check Multiplexor if present:
            value = None
            labelset = None
            multiplexor = None
            for signal in frame.signals:
                if signal.multiplex is not None and signal.multiplex == 'Multiplexor':
                    multiplexor = etree.Element('Multiplex', name=signal.name, offset=str(
                        signal.getStartbit()), length=str(int(signal.size)))
                    value = etree.Element('Value')
                    if float(signal.min) != 0:
                        value.set('min', "%g" % signal.min)
                    if float(signal.max) != 1:
                        value.set('max', "%g" % signal.max)
                    labelset = etree.Element('LabelSet')
                    for valueVal, valName in sorted(
                            signal.values.items(), key=lambda x: int(x[0])):
                        label = etree.Element(
                            'Label', name=valName.replace(
                                '"', ''), value=str(valueVal))
                        labelset.append(label)
           # multiplexor found
            if multiplexor is not None:
                # ticker all potential muxgroups
                for i in range(0, 1 << int(multiplexor.get('length'))):
                    empty = 0
                    muxgroup = etree.Element('MuxGroup', count=str(i))
                    for signal in frame.signals:
                        if signal.multiplex is not None and signal.multiplex == i:
                            sig = createSignal(
                                signal, nodeList, signalTypeEnums)
                            muxgroup.append(sig)
                            empty = 1
                    if empty == 1:
                        multiplexor.append(muxgroup)
                        multiplexor.append(value)
                        multiplexor.append(labelset)
                message.append(multiplexor)


            # standard-signals:
            for signal in frame.signals:
                if signal.multiplex is None:
                    sig = createSignal(signal, nodeList, signalTypeEnums)
                    message.append(sig)


            bus.append(message)

        root.append(bus)
    f.write(etree.tostring(root, pretty_print=True))
<<<<<<< HEAD


def parseSignal(signal, mux, namespace, nodelist, float_factory):
=======
def parseSignal(signal, mux, namespace, nodelist):
>>>>>>> 3b5617b8
    startbit = 0
    if 'offset' in signal.attrib:
        startbit = signal.get('offset')

    signalsize = 1
    if 'length' in signal.attrib:
        signalsize = signal.get('length')

    is_little_endian = True
    if 'endianess' in signal.attrib:
        if signal.get('endianess') == 'big':
            is_little_endian = False

    unit = ""
    offset = float_factory('0')
    factor = float_factory('1')
    min = None
    max = None
    is_signed = False
    is_float = False

    values = signal.find('./' + namespace + 'Value')
    if values is not None:
        if 'type' in values.attrib:
            valuetype = values.get('type')
            if valuetype == "single" or valuetype == "double":
                is_float = True
            elif valuetype == "unsigned":
                is_signed = False
            else:
                is_signed = True

        if 'slope' in values.attrib:
            factor = values.get('slope')
        if 'intercept' in values.attrib:
            offset = values.get('intercept')
        if 'unit' in values.attrib:
            unit = values.get('unit')
        if 'min' in values.attrib:
            min = values.get('min')
        if 'max' in values.attrib:
            max = values.get('max')
    receiver = []
    consumers = signal.findall('./' + namespace + 'Consumer')
    for consumer in consumers:
        noderefs = consumer.findall('./' + namespace + 'NodeRef')
        for noderef in noderefs:
            receiver.append(nodelist[noderef.get('id')])

    newSig = Signal(signal.get('name'),
                    startBit=int(startbit),
                    size=int(signalsize),
                    is_little_endian=is_little_endian,
                    is_signed=is_signed,
                    factor=factor,
                    offset=offset,
                    unit=unit,
                    receiver=receiver,
                    is_float = is_float,
                    multiplex=mux)

    if min is not None:
        newSig.min = float_factory(min)
    if max is not None:
        newSig.max = float_factory(max)

    newSig.setStartbit(int(startbit))

    notes = signal.findall('./' + namespace + 'Notes')
    comment = ""
    for note in notes:
        if note.text is not None:
            comment += note.text
            newSig.addComment(comment)

    labelsets = signal.findall('./' + namespace + 'LabelSet')
    for labelset in labelsets:
        labels = labelset.findall('./' + namespace + 'Label')
        for label in labels:
            name = label.get('name')
            value = label.get('value')
            newSig.addValues(value, name)

    return newSig
def load(f, **options):
    float_factory = options.get("float_factory", default_float_factory)
    dbs = {}
    tree = etree.parse(f)
    root = tree.getroot()
    namespace = "{" + tree.xpath('namespace-uri(.)') + "}"

    nodelist = {}
    nodes = root.findall('./' + namespace + 'Node')

    busses = root.findall('./' + namespace + 'Bus')

    counter = 0
    for bus in busses:
        db = CanMatrix()
        db.addFrameDefines("GenMsgCycleTime", 'INT 0 65535')
        for node in nodes:
            db.BUs.add(BoardUnit(node.get('name')))
            nodelist[node.get('id')] = node.get('name')

        messages = bus.findall('./' + namespace + 'Message')

        for message in messages:
            dlc = None
            #newBo = Frame(int(message.get('id'), 16), message.get('name'), 1, None)
            newBo = Frame(message.get('name'), id=int(message.get('id'), 16))

            if 'triggered' in message.attrib:
                newBo.addAttribute("GenMsgCycleTime", message.get('interval'))

            if 'length' in message.attrib:
                dlc = int(message.get('length'))
                newBo.size = dlc

            if 'format' in message.attrib:
                if message.get('format') == "extended":
                    newBo.extended = 1

            multiplex = message.find('./' + namespace + 'Multiplex')
            if multiplex is not None:
                startbit = 0
                if 'offset' in multiplex.attrib:
                    startbit = multiplex.get('offset')

                signalsize = 1
                if 'length' in multiplex.attrib:
                    signalsize = multiplex.get('length')

                is_little_endian = True

                min = None
                max = None
                values = multiplex.find('./' + namespace + 'Value')
                if values is not None:
                    if 'min' in values.attrib:
                        min = float_factory(values.get('min'))
                    if 'max' in values.attrib:
                        max = float_factory(values.get('max'))

                unit = ""
                offset = float_factory('0')
                factor = float_factory('1')
                is_signed = False
                if 'type' in multiplex.attrib:
                    if multiplex.get('type') == 'signed':
                        is_signed = True

                receiver = []
                consumers = multiplex.findall('./' + namespace + 'Consumer')
                for consumer in consumers:
                    noderefs = consumer.findall('./' + namespace + 'NodeRef')
                    for noderef in noderefs:
                        receiver.append(nodelist[noderef.get('id')])
                newSig = Signal(multiplex.get('name'),
                                startBit=int(startbit),
                                size=int(signalsize),
                                is_little_endian=is_little_endian,
                                is_signed=is_signed,
                                factor=factor,
                                offset=offset,
                                unit=unit,
                                receiver=receiver,
                                multiplex='Multiplexor')

                if min is not None:
                    newSig.min = min
                if max is not None:
                    newSig.max = max

                if is_little_endian == False:
                    # motorola/big_endian set/convert startbit
                    newSig.setStartbit(startbit)
                notes = multiplex.findall('./' + namespace + 'Notes')
                comment = ""
                for note in notes:
                    comment += note.text
                newSig.addComment(comment)

                labelsets = multiplex.findall('./' + namespace + 'LabelSet')
                for labelset in labelsets:
                    labels = labelset.findall('./' + namespace + 'Label')
                    for label in labels:
                        name = label.get('name')
                        value = label.get('value')
                        newSig.addValues(value, name)

                newBo.addSignal(newSig)

                muxgroups = multiplex.findall('./' + namespace + 'MuxGroup')
                for muxgroup in muxgroups:
                    mux = muxgroup.get('count')
                    signales = muxgroup.findall('./' + namespace + 'Signal')
                    for signal in signales:
                        newSig = parseSignal(signal, mux, namespace, nodelist, float_factory)
                        newBo.addSignal(newSig)

            signales = message.findall('./' + namespace + 'Signal')

            producers = message.findall('./' + namespace + 'Producer')
            for producer in producers:
                noderefs = producer.findall('./' + namespace + 'NodeRef')
                for noderef in noderefs:
                    newBo.addTransmitter(nodelist[noderef.get('id')])
            for signal in signales:
                newSig = parseSignal(signal, None, namespace, nodelist, float_factory)
                newBo.addSignal(newSig)

            notes = message.findall('./' + namespace + 'Notes')
            comment = ""
            for note in notes:
                if note.text is not None:
                    comment += note.text
            newBo.addComment(comment)

            if dlc is None:
                newBo.calcDLC()
            else:
                newBo.size = dlc

            newBo.updateReceiver()
            db.addFrame(newBo)
        name = bus.get('name')
        if not name:
            name = "CAN%d" % counter
            counter += 1
        dbs[name] = db
    return dbs<|MERGE_RESOLUTION|>--- conflicted
+++ resolved
@@ -246,13 +246,8 @@
 
         root.append(bus)
     f.write(etree.tostring(root, pretty_print=True))
-<<<<<<< HEAD
-
 
 def parseSignal(signal, mux, namespace, nodelist, float_factory):
-=======
-def parseSignal(signal, mux, namespace, nodelist):
->>>>>>> 3b5617b8
     startbit = 0
     if 'offset' in signal.attrib:
         startbit = signal.get('offset')
