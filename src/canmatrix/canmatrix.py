#!/usr/bin/env python

# Copyright (c) 2013, Eduard Broecker
# All rights reserved.
#
# Redistribution and use in source and binary forms, with or without
# modification, are permitted provided that
# the following conditions are met:
#
#    Redistributions of source code must retain the above copyright notice,
#    this list of conditions and the following disclaimer.
#    Redistributions in binary form must reproduce the above copyright notice,
#    this list of conditions and the following disclaimer in the documentation
#    and/or other materials provided with the distribution.
#
# THIS SOFTWARE IS PROVIDED BY THE COPYRIGHT HOLDERS AND CONTRIBUTORS "AS IS"
# AND ANY EXPRESS OR IMPLIED WARRANTIES, INCLUDING, BUT NOT LIMITED TO, THE
# IMPLIED WARRANTIES OF MERCHANTABILITY AND FITNESS FOR A PARTICULAR PURPOSE
# ARE DISCLAIMED. IN NO EVENT SHALL THE COPYRIGHT HOLDER OR CONTRIBUTORS BE
# LIABLE FOR ANY DIRECT, INDIRECT, INCIDENTAL, SPECIAL, EXEMPLARY, OR
# CONSEQUENTIAL DAMAGES (INCLUDING, BUT NOT LIMITED TO,   PROCUREMENT OF
# SUBSTITUTE GOODS OR SERVICES; LOSS OF USE, DATA, OR PROFITS; OR BUSINESS
# INTERRUPTION) HOWEVER CAUSED AND ON ANY THEORY OF LIABILITY, WHETHER IN
# CONTRACT, STRICT LIABILITY, OR TORT (INCLUDING NEGLIGENCE OR  OTHERWISE)
# ARISING IN ANY WAY OUT OF THE USE OF THIS SOFTWARE, EVEN IF ADVISED OF THE
# POSSIBILITY OF SUCH DAMAGE.

# TODO: Definitions should be disassembled

from __future__ import division
import math
import attr
import sys
if attr.__version__ < '17.4.0':
    raise "need attrs >= 17.4.0"

from collections import OrderedDict

import logging
import fnmatch
import decimal

try:
    from itertools import zip_longest as zip_longest
except ImportError:
    from itertools import izip_longest as zip_longest
from itertools import chain
import struct

from past.builtins import basestring
import copy 

logger = logging.getLogger(__name__)
defaultFloatFactory = decimal.Decimal

class ExceptionTemplate(Exception):
    def __call__(self, *args):
        return self.__class__(*(self.args + args))

class StarbitLowerZero(ExceptionTemplate): pass
class EncodingComplexMultiplexed(ExceptionTemplate): pass
class MissingMuxSignal(ExceptionTemplate): pass
class DecodingComplexMultiplexed(ExceptionTemplate): pass

@attr.s
class BoardUnit(object):
    """
    Contains one Boardunit/ECU
    """

    name = attr.ib(type=str)
    comment = attr.ib(default=None)
    attributes = attr.ib(type=dict, factory=dict, repr=False)

    def attribute(self, attributeName, db=None, default=None):
        """Get Board unit attribute by its name.

        :param str attributeName: attribute name.
        :param CanMatrix db: Optional database parameter to get global default attribute value.
        :param default: Default value if attribute doesn't exist.
        :return: Return the attribute value if found, else `default` or None
        """
        if attributeName in self.attributes:
            return self.attributes[attributeName]
        elif db is not None:
            if attributeName in db.buDefines:
                define = db.buDefines[attributeName]
                return define.defaultValue
        return default

    def addAttribute(self, attribute, value):
        """
        Add the Attribute to current Boardunit/ECU. If the attribute already exists, update the value.

        :param str attribute: Attribute name
        :param any value: Attribute value
        """
        self.attributes[attribute] = value

    def addComment(self, comment):
        """
        Set Board unit comment.

        :param str comment: BU comment/description.
        """
        self.comment = comment


def normalizeValueTable(table):
    return {int(k): v for k, v in table.items()}


@attr.s(cmp=False)
class Signal(object):
    """
    Represents a Signal in CAN Matrix.

    Signal has following attributes:

    * name
    * startBit, size (in Bits)
    * is_little_endian (1: Intel, 0: Motorola)
    * is_signed (bool)
    * factor, offset, min, max
    * receiver  (Boarunit/ECU-Name)
    * attributes, _values, unit, comment
    * _multiplex ('Multiplexor' or Number of Multiplex)
    """

    name = attr.ib(default = "")
    # float_factory = attr.ib(default=defaultFloatFactory)
    float_factory = defaultFloatFactory
    startBit = attr.ib(type=int, default=0)
    size = attr.ib(type=int, default = 0)
    is_little_endian = attr.ib(type=bool, default = True)
    is_signed = attr.ib(type=bool, default = True)
    offset = attr.ib(converter = float_factory, default = float_factory(0.0))
    factor = attr.ib(converter = float_factory, default = float_factory(1.0))

<<<<<<< HEAD
    # offset = attr.ib(converter = float_factory, default = 0.0)
    calc_min_for_none = attr.ib(type=bool, default = True)
    calc_max_for_none = attr.ib(type=bool, default = True)

    min  = attr.ib(
        converter=lambda value, float_factory=float_factory: (
            float_factory(value)
            if value is not None
            else value
        )
    )
    @min.default
    def setDefaultMin(self):
        return  self.setMin()

    max =  attr.ib(
        converter=lambda value, float_factory=float_factory: (
            float_factory(value)
            if value is not None
            else value
        )
    )
    @max.default
    def setDefaultMax(self):
        return  self.setMax()

=======
>>>>>>> 8f63047c
    unit = attr.ib(type=str, default ="")
    receiver = attr.ib(type=list, factory=list)
    comment = attr.ib(default = None)
    multiplex  = attr.ib(default = None)

    mux_value = attr.ib(default = None)
    is_float = attr.ib(type=bool, default=False)
    enumeration = attr.ib(type=str, default = None)
    comments = attr.ib(type=dict, factory=dict)
    attributes = attr.ib(type=dict, factory=dict)
    values = attr.ib(type=dict, converter=normalizeValueTable, factory=dict)
    muxValMax = attr.ib(default = 0)
    muxValMin = attr.ib(default = 0)
    muxerForSignal= attr.ib(type=str, default = None)

    # offset = attr.ib(converter = float_factory, default = 0.0)
    calc_min_for_none = attr.ib(type=bool, default=True)
    calc_max_for_none = attr.ib(type=bool, default=True)

    min = attr.ib(
        converter=lambda value, float_factory=float_factory: (
            float_factory(value)
            if value is not None
            else value
        )
    )

    @min.default
    def setDefaultMin(self):
        return self.setMin()

    max = attr.ib(
        converter=lambda value, float_factory=float_factory: (
            float_factory(value)
            if value is not None
            else value
        )
    )

    @max.default
    def setDefaultMax(self):
        return self.setMax()

    def __attrs_post_init__(self):
        self.multiplex = self.multiplexSetter(self.multiplex)


    @property
    def spn(self):
        """Get signal J1939 SPN or None if not defined."""
        return self.attributes.get("SPN", None)

    def multiplexSetter(self, value):
        self.mux_val = None
        self.is_multiplexer = False
        ret_multiplex = None
        if value is not None and value != 'Multiplexor':
            ret_multiplex = int(value)
            self.mux_val = int(value)
        elif value == 'Multiplexor':
            self.is_multiplexer = True
            ret_multiplex = value
        return ret_multiplex

    def attribute(self, attributeName, db=None, default=None):
        """Get any Signal attribute by its name.

        :param str attributeName: attribute name, can be mandatory (ex: startBit, size) or optional (customer) attribute.
        :param CanMatrix db: Optional database parameter to get global default attribute value.
        :param default: Default value if attribute doesn't exist.
        :return: Return the attribute value if found, else `default` or None
        """
        if attributeName in attr.fields_dict(type(self)):
            return getattr(self, attributeName)
        if attributeName in self.attributes:
            return self.attributes[attributeName]
        if db is not None:
            if attributeName in db.signalDefines:
                define = db.signalDefines[attributeName]
                return define.defaultValue
        return default

    def addComment(self, comment):
        """
        Set signal description.

        :param str comment: description
        """
        self.comment = comment

    def addReceiver(self, receiver):
        """Add signal receiver (ECU).

        :param str receiver: ECU name.
        """
        if receiver not in self.receiver:
            self.receiver.append(receiver)

    def delReceiver(self, receiver):
        """
        Remove receiver (ECU) from signal

        :param str receiver: ECU name.
        """
        if receiver in self.receiver:
            self.receiver.remove(receiver)

    def addAttribute(self, attribute, value):
        """
        Add user defined attribute to the Signal. Update the value if the attribute already exists.

        :param str attribute: attribute name
        :param value: attribute value
        """
        self.attributes[attribute] = value

    def delAttribute(self, attribute):
        """
        Remove user defined attribute from Signal.

        :param str attribute: attribute name
        """
        if attribute in self.attributes:
            del self.attributes[attribute]

    def addValues(self, value, valueName):
        """
        Add named Value Description to the Signal.

        :param int value: signal value (0xFF)
        :param str valueName: Human readable value description ("Init")
        """
        self.values[int(value)] = valueName

    def setStartbit(self, startBit, bitNumbering=None, startLittle=None):
        """
        Set startBit.

        bitNumbering is 1 for LSB0/LSBFirst, 0 for MSB0/MSBFirst.
        If bit numbering is consistent with byte order (little=LSB0, big=MSB0)
        (KCD, SYM), start bit unmodified.
        Otherwise reverse bit numbering. For DBC, ArXML (OSEK),
        both little endian and big endian use LSB0.
        If bitNumbering is None, assume consistent with byte order.
        If startLittle is set, given startBit is assumed start from lsb bit
        rather than the start of the signal data in the message data.
        """
        # bit numbering not consistent with byte order. reverse
        if bitNumbering is not None and bitNumbering != self.is_little_endian:
            startBit = startBit - (startBit % 8) + 7 - (startBit % 8)
        # if given startBit is for the end of signal data (lsbit),
        # convert to start of signal data (msbit)
        if startLittle is True and self.is_little_endian is False:
            startBit = startBit + 1 - self.size
        if startBit < 0:
            print("wrong startBit found Signal: %s Startbit: %d" %
                  (self.name, startBit))
            raise StarbitLowerZero
        self.startBit = startBit

    def getStartbit(self, bitNumbering=None, startLittle=None):
        """Get signal start bit. Handle byte and bit order."""
        startBitInternal = self.startBit
        # convert from big endian start bit at
        # start bit(msbit) to end bit(lsbit)
        if startLittle is True and self.is_little_endian is False:
            startBitInternal = startBitInternal + self.size - 1
        # bit numbering not consistent with byte order. reverse
        if bitNumbering is not None and bitNumbering != self.is_little_endian:
            startBitInternal = startBitInternal - (startBitInternal % 8) + 7 - (startBitInternal % 8)
        return int(startBitInternal)

    def calculateRawRange(self):
        """Compute raw signal range based on Signal bit width and whether the Signal is signed or not.

        :return: Signal range, i.e. (0, 15) for unsigned 4 bit Signal or (-8, 7) for signed one.
        :rtype: tuple
        """
        factory = (
            self.float_factory
            if self.is_float
            else int
        )
        rawRange = 2 ** (self.size - (1 if self.is_signed else 0))
        return (
            factory(-rawRange if self.is_signed else 0),
            factory(rawRange - 1),
        )

    def setMin(self, min=None):
        """Set minimal physical Signal value.

        :param float or None min: minimal physical value. If None, compute using `calcMin`
        """
        self.min = min
        if self.calc_min_for_none and self.min is None:
            self.min = self.calcMin()

        return self.min

    def calcMin(self):
        """Compute minimal physical Signal value based on offset and factor and `calculateRawRange`."""
        rawMin = self.calculateRawRange()[0]

        return self.offset + (self.float_factory(rawMin) * self.factor)

    def setMax(self, max=None):
        """Set maximal signal value.

        :param float or None max: minimal physical value. If None, compute using `calcMax`
        """
        self.max = max

        if self.calc_max_for_none and self.max is None:
            self.max = self.calcMax()

        return self.max

    def calcMax(self):
        """Compute maximal physical Signal value based on offset, factor and `calculateRawRange`."""
        rawMax = self.calculateRawRange()[1]

        return self.offset + (self.float_factory(rawMax) * self.factor)


    def phys2raw(self, value=None):
        """Return the raw value (= as is on CAN).

        :param value: (scaled) value compatible with `decimal` or value choice to encode
        :return: raw unscaled value as it appears on the bus
        :rtype: int or decimal.Decimal
        """
        if value is None:
            return int(self.attributes.get('GenSigStartValue', 0))

        if isinstance(value, basestring):
            for value_key, value_string in self.values.items():
                if value_string == value:
                    value = value_key
                    break
            else:
                raise ValueError(
                        "{} is invalid value choice for {}".format(value, self)
                )

        if not (self.min <= value <= self.max):
            logger.info(
                "Value {} is not valid for {}. Min={} and Max={}".format(
                    value, self, self.min, self.max)
                )
        raw_value = (value - self.offset) / self.factor

        if not self.is_float:
            raw_value = int(raw_value)
        return raw_value

    def raw2phys(self, value, decodeToStr=False):
        """Decode the given raw value (= as is on CAN).

        :param value: raw value compatible with `decimal`.
        :param bool decodeToStr: If True, try to get value representation as *string* ('Init' etc.)
        :return: physical value (scaled)
        """

        if self.is_float:
            value = self.float_factory(value)
        value = value * self.factor + self.offset
        if decodeToStr:
            for value_key, value_string in self.values.items():
                if value_key == value:
                    value = value_string
                    break

        return value

    def __str__(self):
        return self.name


@attr.s(cmp=False)
class SignalGroup(object):
    """
    Represents signal-group, containing multiple Signals.
    """
    name = attr.ib(type=str)
    id = attr.ib(type=int)
    signals = attr.ib(type=list, factory=list, repr=False)

    def addSignal(self, signal):
        """Add a Signal to SignalGroup.

        :param Signal signal: signal to add
        """
        if signal not in self.signals:
            self.signals.append(signal)

    def delSignal(self, signal):
        """Remove Signal from SignalGroup.

        :param Signal signal: signal to remove
        """
        if signal in self.signals:
            self.signals.remove(signal)

    def byName(self, name):
        """
        Find a Signal in the group by Signal name.

        :param str name: Signal name to find
        :return: signal contained in the group identified by name
        :rtype: Signal
        """
        for test in self.signals:
            if test.name == name:
                return test
        return None

    def __iter__(self):
        """Iterate over all contained signals."""
        return iter(self.signals)

    def __getitem__(self, name):
        signal = self.byName(name)
        if signal:
            return signal
        raise KeyError("Signal '{}' doesn't exist".format(name))



@attr.s
class decodedSignal(object):
    raw_value = attr.ib()
    signal = attr.ib()
    """
    Contains a decoded signal (frame decoding)

    * rawValue : rawValue (value on the bus)
    * physValue: physical Value (the scaled value)
    * namedValue: value of Valuetable
    * signal: pointer signal (object) which was decoded
    """
    def __init__(self, raw_value, signal):
        self.raw_value = raw_value
        self.signal = signal

    @property
    def phys_value(self):
        """
        :return: physical Value (the scaled value)
        """
        return self.signal.raw2phys(self.rawValue)

    @property
    def named_value(self):
        """
        :return: value of Valuetable
        """
        return self.signal.raw2phys(self.rawValue, decodeToStr=True)


# https://docs.python.org/3/library/itertools.html
def grouper(iterable, n, fillvalue=None):
    "Collect data into fixed-length chunks or blocks"
    # grouper('ABCDEFG', 3, 'x') --> ABC DEF Gxx"
    args = [iter(iterable)] * n
    return zip_longest(*args, fillvalue=fillvalue)

def unpack_bitstring(length, is_float, is_signed, bits):
    """
    returns a value calculated from bits
    :param length: length of signal in bits
    :param is_float: value is float
    :param bits: value as bits (array/iterable)
    :param is_signed: value is signed
    :return:
    """

    if is_float:
        types = {
            32: '>f',
            64: '>d'
        }

        float_type = types[length]
        value, = struct.unpack(float_type, bytearray(int(''.join(b), 2)  for b in grouper(bits, 8)))
    else:
        value = int(bits, 2)

        if is_signed and bits[0] == '1':
            value -= (1 << len(bits))

    return value

def pack_bitstring(length, is_float, value, signed):
    """
    returns a value in bits
    :param length: length of signal in bits
    :param is_float: value is float
    :param value: value to encode
    :param signed: value is signed
    :return:
    """
    if is_float:
        types = {
            32: '>f',
            64: '>d'
        }

        float_type = types[length]
        x = bytearray(struct.pack(float_type, value))
        bitstring = ''.join('{:08b}'.format(b) for b in x)
    else:
        b = '{:0{}b}'.format((2<<length )+ value, length)
        bitstring = b[-length:]

    return bitstring

@attr.s(cmp=False)
class Frame(object):
    """
    Contains one CAN Frame.

    The Frame has  following mandatory attributes

    * id,
    * name,
    * transmitters (list of boardunits/ECU-names),
    * size (= DLC),
    * signals (list of signal-objects),
    * attributes (list of attributes),
    * receiver (list of boardunits/ECU-names),
    * extended (Extended Frame = 1),
    * comment

    and any *custom* attributes in `attributes` dict.

    Frame signals can be accessed using the iterator.
    """

    name = attr.ib(default="")
    id = attr.ib(type=int, default = 0)
    size = attr.ib(default = 0)
    transmitters = attr.ib(type=list, factory=list)
    extended = attr.ib(type=bool, default = False)
    is_complex_multiplexed = attr.ib(type=bool, default = False)
    is_fd = attr.ib(type=bool, default = False)
    comment = attr.ib(default="")
    signals = attr.ib(type=list, factory=list)
    mux_names = attr.ib(type=dict, factory=dict)
    attributes = attr.ib(type=dict, factory=dict)
    receiver = attr.ib(type=list, factory=list)
    signalGroups = attr.ib(type=list, factory=list)

    j1939_pgn = attr.ib(default = None)
    j1939_source = attr.ib(default = 0)
    j1939_prio  = attr.ib(default = 0)
    is_j1939  = attr.ib(type=bool, default = False)
    # ('cycleTime', '_cycleTime', int, None),
    # ('sendType', '_sendType', str, None),

    @property
    def is_multiplexed(self):
        """Frame is multiplexed if at least one of its signals is a multiplexer."""
        for sig in self.signals:
            if sig.is_multiplexer:
                return True
        return False

    @property
    def pgn(self):
        return CanId(self.id).pgn

    @pgn.setter
    def pgn(self, value):
        self.j1939_pgn = value
        self.recalcJ1939Id()

    @property
    def priority(self):
        """Get J1939 priority."""
        return self.j1939_prio

    @priority.setter
    def priority(self, value):
        """Set J1939 priority."""
        self.j1939_prio = value
        self.recalcJ1939Id()

    @property
    def source(self):
        """Get J1939 source."""
        return self.j1939_source

    @source.setter
    def source(self, value):
        """Set J1939 source."""
        self.j1939_source = value
        self.recalcJ1939Id()

    def recalcJ1939Id(self):
        """Recompute J1939 ID"""
        self.id = (self.j1939_source & 0xff) + ((self.j1939_pgn & 0xffff) << 8) + ((self.j1939_prio & 0x7) << 26)
        self.extended = True
        self.is_j1939 = True

    # @property
    # def cycleTime(self):
    #    if self._cycleTime is None:
    #        self._cycleTime = self.attribute("GenMsgCycleTime")
    #    return self._cycleTime
    #
    # @property
    # def sendType(self, db = None):
    #    if self._sendType is None:
    #        self._sendType = self.attribute("GenMsgSendType")
    #    return self._sendType
    #
    # @cycleTime.setter
    # def cycleTime(self, value):
    #    self._cycleTime = value
    #    self.attributes["GenMsgCycleTime"] = value
    #
    # @sendType.setter
    # def sendType(self, value):
    #    self._sendType = value
    #    self.attributes["GenMsgCycleTime"] = value



    def attribute(self, attributeName, db=None, default=None):
        """Get any Frame attribute by its name.

        :param str attributeName: attribute name, can be mandatory (ex: id) or optional (customer) attribute.
        :param CanMatrix db: Optional database parameter to get global default attribute value.
        :param default: Default value if attribute doesn't exist.
        :return: Return the attribute value if found, else `default` or None
        """
        if attributeName in attr.fields_dict(type(self)):
            return getattr(self, attributeName)
        if attributeName in self.attributes:
            return self.attributes[attributeName]
        elif db is not None and attributeName in db.frameDefines:
            define = db.frameDefines[attributeName]
            return define.defaultValue
        return default

    def __iter__(self):
        """Iterator over all signals."""
        return iter(self.signals)

    def addSignalGroup(self, Name, Id, signalNames):
        """Add new SignalGroup to the Frame. Add given signals to the group.

        :param str Name: Group name
        :param int Id: Group id
        :param list of str signalNames: list of Signal names to add. Non existing names are ignored.
        """
        newGroup = SignalGroup(Name, Id)
        self.signalGroups.append(newGroup)
        for signal in signalNames:
            signal = signal.strip()
            if signal.__len__() == 0:
                continue
            signalId = self.signalByName(signal)
            if signalId is not None:
                newGroup.addSignal(signalId)

    def signalGroupByName(self, name):
        """Get signal group.

        :param str name: group name
        :return: SignalGroup by name or None if not found.
        :rtype: SignalGroup
        """
        for signalGroup in self.signalGroups:
            if signalGroup.name == name:
                return signalGroup
        return None

    def addSignal(self, signal):
        """
        Add Signal to Frame.

        :param Signal signal: Signal to be added.
        :return: the signal added.
        """
        self.signals.append(signal)
        return self.signals[len(self.signals) - 1]

    def addTransmitter(self, transmitter):
        """Add transmitter ECU Name to Frame.

        :param str transmitter: transmitter name
        """
        if transmitter not in self.transmitters:
            self.transmitters.append(transmitter)

    def delTransmitter(self, transmitter):
        """Delete transmitter ECU Name from Frame.

        :param str transmitter: transmitter name
        """
        if transmitter in self.transmitters:
            self.transmitters.remove(transmitter)

    def addReceiver(self, receiver):
        """Add receiver ECU Name to Frame.

        :param str receiver: receiver name
        """
        if receiver not in self.receiver:
            self.receiver.append(receiver)

    def signalByName(self, name):
        """
        Get signal by name.

        :param str name: signal name to be found.
        :return: signal with given name or None if not found
        """
        for signal in self.signals:
            if signal.name == name:
                return signal
        return None

    def globSignals(self, globStr):
        """Find Frame Signals by given glob pattern.

        :param str globStr: glob pattern for signal name. See `fnmatch.fnmatchcase`
        :return: list of Signals by glob pattern.
        :rtype: list of Signal
        """
        returnArray = []
        for signal in self.signals:
            if fnmatch.fnmatchcase(signal.name, globStr):
                returnArray.append(signal)
        return returnArray

    def addAttribute(self, attribute, value):
        """
        Add the attribute with value to customer Frame attribute-list. If Attribute already exits, modify its value.
        :param str attribute: Attribute name
        :param any value: attribute value
        """
        try:
            self.attributes[attribute] = str(value)
        except UnicodeDecodeError:
            self.attributes[attribute] = value

    def delAttribute(self, attribute):
        """
        Remove attribute from customer Frame attribute-list.

        :param str attribute: Attribute name
        """
        if attribute in self.attributes:
            del self.attributes[attribute]

    def addComment(self, comment):
        """
        Set Frame comment.

        :param str comment: Frame comment
        """
        self.comment = comment

    def calcDLC(self):
        """
        Compute minimal Frame DLC (length) based on its Signals

        :return: Message DLC
        """
        maxBit = 0
        for sig in self.signals:
            if sig.getStartbit() + int(sig.size) > maxBit:
                maxBit = sig.getStartbit() + int(sig.size)
        self.size = max(self.size, int(math.ceil(maxBit / 8)))

    def findNotUsedBits(self):
        """
        Find unused bits in frame.

        Represents the bit usage in the frame by means of a list with 64 items.
        Every item represents one bit and contains unique number for each signal, occupying that bit.
        Numbering starts from one.

        Bits with "zero" index are unused.

        Example: [2, 2, 2, 1, 1, 0, 0, 3, 3, 3, 3, 0, 0, ...]

        :return: list with signal "index plus one" in every bit. Zeros mean 'unused'.
        :rtype: list of int
        """
        bitfield = []
        bitfieldLe = []
        bitfieldBe = []

        for i in range(0,64):
            bitfieldBe.append(0)
            bitfieldLe.append(0)
            bitfield.append(0)
        i = 0

        for sig in self.signals:
            i += 1
            for bit in range(sig.getStartbit(),  sig.getStartbit() + int(sig.size)):
                if sig.is_little_endian:
                    bitfieldLe[bit] = i
                else:
                    bitfieldBe[bit] = i

        for i in range(0,8):
            for j in range(0,8):
                bitfield[i*8+j] = bitfieldLe[i*8+(7-j)]

        for i in range(0,8):
            for j in range(0,8):
                if bitfield[i*8+j] == 0:
                    bitfield[i*8+j] = bitfieldBe[i*8+j]


        return bitfield

    def createDummySignals(self):
        """Create big-endian dummy signals for unused bits.

        Names of dummy signals are *_Dummy_<frame.name>_<index>*
        """
        bitfield = self.findNotUsedBits()
        # for i in range(0,8):
        #    print (bitfield[(i)*8:(i+1)*8])
        startBit = -1
        sigCount = 0
        for i in range(0,64):
            if bitfield[i] == 0 and startBit == -1:
                startBit = i
            if (i == 63 or bitfield[i] != 0) and startBit != -1:
                if i == 63:
                    i = 64
                self.addSignal(Signal("_Dummy_%s_%d" % (self.name,sigCount),size=i-startBit, startBit=startBit, is_little_endian = False))
                startBit = -1
                sigCount +=1



    def updateReceiver(self):
        """
        Collect Frame receivers out of receiver given in each signal. Add them to `self.receiver` list.
        """
        for sig in self.signals:
            for receiver in sig.receiver:
                self.addReceiver(receiver)


    def signals_to_bytes(self, data):
        """Return a byte string containing the values from data packed
        according to the frame format.

        :param data: data dictionary of signal : rawValue
        :return: A byte string of the packed values.
        """

        little_bits = [None] * (self.size * 8)
        big_bits = list(little_bits)
        for signal in self.signals:
            if signal.name in data:
                value = data.get(signal.name)
                bits = pack_bitstring(signal.size, signal.is_float, value, signal.is_signed)

                if signal.is_little_endian:
                    least = self.size * 8 - signal.startBit
                    most = least - signal.size

                    little_bits[most:least] = bits
                else:
                    most = signal.startBit
                    least = most + signal.size

                    big_bits[most:least] = bits
        little_bits = reversed(tuple(grouper(little_bits, 8)))
        little_bits = tuple(chain(*little_bits))
        bitstring = ''.join(
            next(x for x in (l, b, '0') if x is not None)
            # l if l != ' ' else (b if b != ' ' else '0')
            for l, b in zip(little_bits, big_bits)
        )
        return bytearray(
            int(''.join(b), 2)
            for b in grouper(bitstring, 8)
        )


    def encode(self, data=None):
        """Return a byte string containing the values from data packed
        according to the frame format.

        :param dict data: data dictionary
        :return: A byte string of the packed values.
        """

        data = dict() if data is None else data

        if self.is_complex_multiplexed:
            raise EncodingComplexMultiplexed
        elif self.is_multiplexed:
            # search for mulitplexer-signal
            for signal in self.signals:
                if signal.is_multiplexer:
                    muxSignal = signal
                    muxVal = data.get(signal.name)
                    break
            else:
                raise MissingMuxSignal
            # create list of signals which belong to muxgroup
            encodeSignals = [muxSignal.name]
            for signal in self.signals:
                if signal.mux_val == muxVal or signal.mux_val is None:
                    encodeSignals.append(signal.name)
            newData = dict()
            # kick out signals, which do not belong to this mux-id
            for signalName in data:
                if signalName in encodeSignals:
                    newData[signalName] = data[signalName]
            data = newData
        return self.signals_to_bytes(data)

    def bytes_to_bitstrings(self, data):
        """Return two arrays big and little containing bits of given data (bytearray)

        :param data: bytearray of bits (little endian).
            i.e. bytearray([0xA1, 0xA2, 0xA3, 0xA4, 0xA5, 0xA6, 0xA7, 0xA8])
        :return: bit arrays in big and little byteorder
        """
        b = tuple('{:08b}'.format(b) for b in data)
        little = ''.join(reversed(b))
        big = ''.join(b)

        return little, big

    def bitstring_to_signal_list(self, signals, big, little):
        """Return OrderedDictionary with Signal Name: object decodedSignal (flat / without support for multiplexed frames)

        :param signals: Iterable of signals (class signal) to decode from frame.
        :param big: bytearray of bits (big endian).
        :param little: bytearray of bits (little endian).
        :return: array with raw values (same order like signals)
        """
        unpacked = []
        for signal in signals:
            if signal.is_little_endian:
                least = self.size * 8 - signal.startBit
                most = least - signal.size

                bits = little[most:least]
            else:
                most = signal.startBit
                least = most + signal.size

                bits = big[most:least]

            unpacked.append(unpack_bitstring(signal.size, signal.is_float, signal.is_signed, bits))

        return unpacked

    def unpack(self, data, report_error=True):
        """Return OrderedDictionary with Signal Name: object decodedSignal (flat / without support for multiplexed frames)
        decodes every signal in signal-list.

        :param data: bytearray
            i.e. bytearray([0xA1, 0xA2, 0xA3, 0xA4, 0xA5, 0xA6, 0xA7, 0xA8])
        :return: OrderedDictionary
        """

        rx_length = len(data)
        if rx_length != self.size and report_error:
            print(
                'Received message 0x{self.id:08X} with length {rx_length}, expected {self.size}'.format(**locals()))
        else:
            little, big = self.bytes_to_bitstrings(data)

            unpacked = self.bitstring_to_signal_list(self.signals, big, little)

            returnDict= dict()

            for s, v in zip(self.signals, unpacked):
                returnDict[s.name] = decodedSignal(v, s)

            return returnDict

    def decode(self, data):
        """Return OrderedDictionary with Signal Name: object decodedSignal (support for multiplexed frames)
        decodes only signals matching to muxgroup

        :param data: bytearray .
            i.e. bytearray([0xA1, 0xA2, 0xA3, 0xA4, 0xA5, 0xA6, 0xA7, 0xA8])
        :return: OrderedDictionary
        """
        decoded = self.unpack(data)

        if self.is_complex_multiplexed:
            # TODO
            raise DecodingComplexMultiplexed
        elif self.is_multiplexed:
            returnDict = dict()
            # find multiplexer and decode only its value:

            for signal in self.signals:
                if signal.is_multiplexer:
                    muxVal = decoded[signal.name].raw_value

            # find all signals with the identified multiplexer-value
            for signal in self.signals:
                if signal.mux_val == muxVal or signal.mux_val is None:
                    returnDict[signal.name] = decoded[signal.name]
            return returnDict
        else:
            return decoded


    def __str__(self):
        """Represent the frame by its name only."""
        return self.name  # add more details than the name only?


class Define(object):
    """
    Hold the defines and default-values.
    """

    def __init__(self, definition):
        """Initialize Define object.

        :param str definition: definition string. Ex: "INT -5 10"
        """
        definition = definition.strip()
        self.definition = definition
        self.type = None
        self.defaultValue = None

        def safeConvertStrToInt(inStr):
            """Convert string to int safely. Check that it isn't float.

            :param str inStr: integer represented as string.
            :rtype: int
            """
            out = int(defaultFloatFactory(inStr))
            if out != defaultFloatFactory(inStr):
                logger.warning("Warning, integer was expected but got float: got: {0} using {1}\n".format(inStr, str(out)))
            return out

        # for any known type:
        if definition[0:3] == 'INT':
            self.type = 'INT'
            min, max = definition[4:].split(' ', 2)
            self.min = safeConvertStrToInt(min)
            self.max = safeConvertStrToInt(max)

        elif definition[0:6] == 'STRING':
            self.type = 'STRING'
            self.min = None
            self.max = None

        elif definition[0:4] == 'ENUM':
            self.type = 'ENUM'
            tempValues = definition[5:].split(',')
            self.values = []
            for value in tempValues:
                value = value.strip()
                if value[0] == '"':
                    value = value[1:]
                if value[-1] == '"':
                    value = value[:-1]
                self.values.append(value)

        elif definition[0:3] == 'HEX':  # differently rendered in DBC editor, but values are saved like for an INT
            self.type = 'HEX'
            min, max = definition[4:].split(' ', 2)
            self.min = safeConvertStrToInt(min)
            self.max = safeConvertStrToInt(max)

        elif definition[0:5] == 'FLOAT':
            self.type = 'FLOAT'
            min, max = definition[6:].split(' ', 2)
            self.min = defaultFloatFactory(min)
            self.max = defaultFloatFactory(max)


    def setDefault(self, default):
        """Set Definition default value.

        :param default: default value; number, str or quoted str ("value")
        """
        if default is not None and len(default) > 1 and default[0] == '"' and default[-1] =='"':
            default = default[1:-1]
        self.defaultValue = default

    def update(self):
        """Update definition string for type ENUM.

        For type ENUM rebuild the definition string from current values. Otherwise do nothing.
        """
        if self.type != 'ENUM':
            return
        self.definition = 'ENUM "' + '","' .join(self.values) +'"'


@attr.s(cmp=False)
class CanMatrix(object):
    """
    The Can-Matrix-Object
    attributes (global canmatrix-attributes),
    boardUnits (list of boardunits/ECUs),
    frames (list of Frames)
    signalDefines (list of signal-attribute types)
    frameDefines (list of frame-attribute types)
    buDefines (list of BoardUnit-attribute types)
    globalDefines (list of global attribute types)
    valueTables (global defined values)
    """

    attributes = attr.ib(type=dict, factory=dict)
    boardUnits = attr.ib(type=list, factory=list)
    frames = attr.ib(type=list, factory=list)

    signalDefines = attr.ib(type=dict, factory=dict)
    frameDefines = attr.ib(type=dict, factory=dict)
    globalDefines = attr.ib(type=dict, factory=dict)
    buDefines = attr.ib(type=dict, factory=dict)
    valueTables = attr.ib(type=dict, factory=dict)
    envVars = attr.ib(type=dict, factory=dict)

    load_errors = attr.ib(type=list, factory=list)

    def __iter__(self):
        """Matrix iterates over Frames (Messages)."""
        return iter(self.frames)

    def addEnvVar(self, name, envVarDict):
        self.envVars[name] = envVarDict

    @property
    def contains_fd(self):
        for frame in self.frames:
            if frame.is_fd:
                return True
        return False

    @property
    def contains_j1939(self):
        """Check whether the Matrix contains any J1939 Frame."""
        for frame in self.frames:
            if frame.is_j1939:
                return True
        return False


    def attribute(self, attributeName, default=None):
        """Return custom Matrix attribute by name.

        :param str attributeName: attribute name
        :param default: default value if given attribute doesn't exist
        :return: attribute value or default or None if no such attribute found.
        """
        if attributeName in self.attributes:
            return self.attributes[attributeName]
        else:
            if attributeName in self.globalDefines:
                define = self.globalDefines[attributeName]
                return define.defaultValue

    def addValueTable(self, name, valueTable):
        """Add named value table.

        :param str name: value table name
        :param valueTable: value table itself
        """
        self.valueTables[name] = normalizeValueTable(valueTable)

    def addAttribute(self, attribute, value):
        """
        Add attribute to Matrix attribute-list.

        :param str attribute: attribute name
        :param value: attribute value
        """
        self.attributes[attribute] = value

    def addSignalDefines(self, type, definition):
        """
        Add signal-attribute definition to canmatrix.

        :param str type: signal type
        :param str definition: signal-attribute string definition, see class Define
        """
        if type not in self.signalDefines:
            self.signalDefines[type] = Define(definition)

    def addFrameDefines(self, type, definition):
        """
        Add frame-attribute definition to canmatrix.

        :param str type: frame type
        :param str definition: frame definition as string
        """
        if type not in self.frameDefines:
            self.frameDefines[type] = Define(definition)

    def addBUDefines(self, type, definition):
        """
        Add Boardunit-attribute definition to canmatrix.

        :param str type: Boardunit type
        :param str definition: BU definition as string
        """
        if type not in self.buDefines:
            self.buDefines[type] = Define(definition)

    def addGlobalDefines(self, type, definition):
        """
        Add global-attribute definition to canmatrix.

        :param str type: attribute type
        :param str definition: attribute definition as string
        """
        if type not in self.globalDefines:
            self.globalDefines[type] = Define(definition)

    def addDefineDefault(self, name, value):
        if name in self.signalDefines:
            self.signalDefines[name].setDefault(value)
        if name in self.frameDefines:
            self.frameDefines[name].setDefault(value)
        if name in self.buDefines:
            self.buDefines[name].setDefault(value)
        if name in self.globalDefines:
            self.globalDefines[name].setDefault(value)

    def deleteObsoleteDefines(self):
        """Delete all unused Defines.

        Delete them from frameDefines, buDefines and signalDefines.
        """
        toBeDeleted = []
        for frameDef in self.frameDefines:
            found = False
            for frame in self.frames:
                if frameDef in frame.attributes:
                    found = True
                    break
            if found is False and found not in toBeDeleted:
                toBeDeleted.append(frameDef)
        for element in toBeDeleted:
            del self.frameDefines[element]
        toBeDeleted = []
        for buDef in self.buDefines:
            found = False
            for ecu in self.boardUnits:
                if buDef in ecu.attributes:
                    found = True
                    break
            if found is False and found not in toBeDeleted:
                toBeDeleted.append(buDef)
        for element in toBeDeleted:
            del self.buDefines[element]

        toBeDeleted = []
        for signalDef in self.signalDefines:
            found = False
            for frame in self.frames:
                for signal in frame.signals:
                    if signalDef in signal.attributes:
                        found = True
                        break
            if found is False and found not in toBeDeleted:
                toBeDeleted.append(signalDef)
        for element in toBeDeleted:
            del self.signalDefines[element]

    def frameById(self, Id, extended=None):
        """Get Frame by its arbitration id.

        :param Id: Frame id as str or int
        :param extended: is it an extended id? None means "doesn't matter"
        :rtype: Frame or None
        """
        Id = int(Id)
        extendedMarker = 0x80000000
        for test in self.frames:
            if test.id == Id:
                if extended is None:
                    # found ID while ignoring extended or standard
                    return test
                elif test.extended == extended:
                    # found ID while checking extended or standard
                    return test
            else:
                if extended is not None:
                    # what to do if Id is not equal and extended is also provided ???
                    pass
                else:
                    if test.extended and Id & extendedMarker:
                        # check regarding common used extended Bit 31
                        if test.id == Id - extendedMarker:
                            return test
        return None

    def frameByName(self, name):
        """Get Frame by name.

        :param str name: Frame name to search for
        :rtype: Frame or None
        """
        for test in self.frames:
            if test.name == name:
                return test
        return None

    def globFrames(self, globStr):
        """Find Frames by given glob pattern.

        :param str globStr: glob pattern to filter Frames. See `fnmatch.fnmatchcase`.
        :rtype: list of Frame
        """
        returnArray = []
        for test in self.frames:
            if fnmatch.fnmatchcase(test.name, globStr):
                returnArray.append(test)
        return returnArray

    def boardUnitByName(self, name):
        """
        Returns Boardunit by Name.

        :param str name: BoardUnit name
        :rtype: BoardUnit or None
        """
        for test in self.boardUnits:
            if test.name == name:
                return test
        return None

    def globBoardUnits(self, globStr):
        """
        Find ECUs by given glob pattern.

        :param globStr: glob pattern to filter BoardUnits. See `fnmatch.fnmatchcase`.
        :rtype: list of BoardUnit
        """
        returnArray = []
        for test in self.boardUnits:
            if fnmatch.fnmatchcase(test.name, globStr):
                returnArray.append(test)
        return returnArray

    def addFrame(self, frame):
        """Add the Frame to the Matrix.

        :param Frame frame: Frame to add
        :return: the inserted Frame
        """
        self.frames.append(frame)
        return self.frames[len(self.frames) - 1]

    def removeFrame(self, frame):
        """Remove the Frame from Matrix.

        :param Frame frame: frame to remove from CAN Matrix
        """
        self.frames.remove(frame)

    def deleteZeroSignals(self):
        """Delete all signals with zero bit width from all Frames."""
        for frame in self.frames:
            for signal in frame.signals:
                if 0 == signal.size:
                    frame.signals.remove(signal)

    def delSignalAttributes(self, unwantedAttributes):
        """Delete Signal attributes from all Signals of all Frames.

        :param list of str unwantedAttributes: List of attributes to remove
        """
        for frame in self.frames:
            for signal in frame.signals:
                for attrib in unwantedAttributes:
                    signal.delAttribute(attrib)

    def delFrameAttributes(self, unwantedAttributes):
        """Delete Frame attributes from all Frames.

        :param list of str unwantedAttributes: List of attributes to remove
        """
        for frame in self.frames:
            for attrib in unwantedAttributes:
                frame.delAttribute(attrib)

    def recalcDLC(self, strategy):
        """Recompute DLC of all Frames.

        :param str strategy: selected strategy, "max" or "force".
        """
        for frame in self.frames:
            originalDlc = frame.size  # unused, remove?
            if "max" == strategy:
                frame.calcDLC()
            if "force" == strategy:
                maxBit = 0
                for sig in frame.signals:
                    if sig.getStartbit() + int(sig.size) > maxBit:
                        maxBit = sig.getStartbit() + int(sig.size)
                frame.size = math.ceil(maxBit / 8)

    def renameEcu(self, old, newName):
        """Rename ECU in the Matrix. Update references in all Frames.

        :param str or BoardUnit old: old name or ECU instance
        :param str newName: new name
        """
        if type(old).__name__ == 'instance':
            pass
        else:
            old = self.boardUnitByName(old)
        if old is None:
            return
        oldName = old.name
        old.name = newName
        for frame in self.frames:
            if oldName in frame.transmitters:
                frame.transmitters.remove(oldName)
                frame.addTransmitter(newName)
            for signal in frame.signals:
                if oldName in signal.receiver:
                    signal.receiver.remove(oldName)
                    signal.addReceiver(newName)
            frame.updateReceiver()

    def addEcu(self, ecu):
        """Add new ECU to the Matrix. Do nothing if ecu with the same name already exists.

        :param BoardUnit ecu: ECU name to add
        """
        for bu in self.boardUnits:
            if bu.name.strip() == ecu.name:
                return
        self.boardUnits.append(ecu)

    def delEcu(self, ecu):
        """Remove ECU from Matrix and all Frames.

        :param str or BoardUnit ecu: ECU instance or glob pattern to remove from list
        """
        if type(ecu).__name__ == 'instance':
            ecuList = [ecu]
        else:
            ecuList = self.globBoardUnits(ecu)

        for ecu in ecuList:
            if ecu in self.boardUnits:
                self.boardUnits.remove(ecu)
                for frame in self.frames:
                    if ecu.name in frame.transmitters:
                        frame.transmitters.remove(ecu.name)
                    for signal in frame.signals:
                        if ecu.name in signal.receiver:
                            signal.receiver.remove(ecu.name)
                    frame.updateReceiver()

    def updateEcuList(self):
        """Check all Frames and add unknown ECUs to the Matrix ECU list."""
        for frame in self.frames:
            for ecu in frame.transmitters:
                self.addEcu(BoardUnit(ecu))
            frame.updateReceiver()
            for signal in frame.signals:
                for ecu in signal.receiver:
                    self.addEcu(BoardUnit(ecu))

    def renameFrame(self, old, newName):
        """Rename Frame.

        :param Frame or str old: Old Frame instance or name or part of the name with '*' at the beginning or the end.
        :param str newName: new Frame name, suffix or prefix
        """
        if type(old).__name__ == 'instance':
            old = old.name
        for frame in self.frames:
            if old[-1] == '*':
                oldPrefixLen = len(old)-1
                if frame.name[:oldPrefixLen] == old[:-1]:
                    frame.name = newName + frame.name[oldPrefixLen:]
            if old[0] == '*':
                oldSuffixLen = len(old)-1
                if frame.name[-oldSuffixLen:] == old[1:]:
                    frame.name = frame.name[:-oldSuffixLen] + newName
            elif frame.name == old:
                frame.name = newName

    def delFrame(self, frame):
        """Delete Frame from Matrix.

        :param Frame or str frame: Frame or name to delete"""
        if type(frame).__name__ == 'instance' or type(frame).__name__ == 'Frame':
            pass
        else:
            frame = self.frameByName(frame)
        self.frames.remove(frame)

    def renameSignal(self, old, newName):
        """Rename Signal.

        :param Signal or str old: Old Signal instance or name or part of the name with '*' at the beginning or the end.
        :param str newName: new Signal name, suffix or prefix
        """
        if type(old).__name__ == 'instance' or type(old).__name__ == 'Signal':
            old.name = newName
        else:
            for frame in self.frames:
                if old[-1] == '*':
                    oldPrefixLen = len(old) - 1
                    for signal in frame.signals:
                        if signal.name[:oldPrefixLen] == old[:-1]:
                            signal.name = newName + signal.name[oldPrefixLen:]
                if old[0] == '*':
                    oldSuffixLen = len(old) - 1
                    for signal in frame.signals:
                        if signal.name[-oldSuffixLen:] == old[1:]:
                            signal.name = signal.name[:-oldSuffixLen] + newName

                else:
                    signal = frame.signalByName(old)
                    if signal is not None:
                        signal.name = newName

    def delSignal(self, signal):
        """Delete Signal from Matrix and all Frames.

        :param Signal or str signal: Signal instance or glob pattern to be deleted"""
        if type(signal).__name__ == 'instance' or type(signal).__name__ == 'Signal':
            for frame in self.frames:
                if signal in frame.signals:
                    frame.signals.remove(signal)
        else:
            for frame in self.frames:
                signalList = frame.globSignals(signal)
                for sig in signalList:
                    frame.signals.remove(sig)

    def addSignalReceiver(self, globFrame, globSignal, ecu):
        """Add Receiver to all Frames and Signals by glob pattern.

        :param str globFrame: glob pattern for Frame name.
        :param str globSignal: glob pattern for Signal name. Only signals under globFrame are filtered.
        :param str ecu: Receiver ECU name
        """
        frames = self.globFrames(globFrame)
        for frame in frames:
            for signal in frame.globSignals(globSignal):
                signal.addReceiver(ecu)
            frame.updateReceiver()

    def delSignalReceiver(self, globFrame, globSignal, ecu):
        """Delete Receiver from all Frames by glob pattern.

        :param str globFrame: glob pattern for Frame name.
        :param str globSignal: glob pattern for Signal name. Only signals under globFrame are filtered.
        :param str ecu: Receiver ECU name
        """
        frames = self.globFrames(globFrame)
        for frame in frames:
            for signal in frame.globSignals(globSignal):
                signal.delReceiver(ecu)
            frame.updateReceiver()

    def addFrameTransmitter(self, globFrame, ecu):
        """Add Transmitter to all Frames by glob pattern.

        :param str globFrame: glob pattern for Frame name.
        :param str ecu: Receiver ECU name
        """
        frames = self.globFrames(globFrame)
        for frame in frames:
            frame.addTransmitter(ecu)

    def addFrameReceiver(self, globFrame, ecu):
        """Add Receiver to all Frames by glob pattern.

        :param str globFrame: glob pattern for Frame name.
        :param str ecu: Receiver ECU name
        """
        frames = self.globFrames(globFrame)
        for frame in frames:
            for signal in frame.signals:
                signal.addReceiver(ecu)

    def delFrameTransmitter(self, globFrame, ecu):
        """Delete Transmitter from all Frames by glob pattern.

        :param str globFrame: glob pattern for Frame name.
        :param str ecu: Receiver ECU name
        """
        frames = self.globFrames(globFrame)
        for frame in frames:
            frame.delTransmitter(ecu)

    def merge(self, mergeArray):
        """Merge multiple Matrices to this Matrix.

        Try to copy all Frames and all environment variables from source Matrices. Don't make duplicates.
        Log collisions.

        :param list of Matrix mergeArray: list of source CAN Matrices to be merged to to self.
        """
        for dbTemp in mergeArray:
            for frame in dbTemp.frames:
                copyResult = copy.copyFrame(frame.id, dbTemp, self)
                if copyResult == False:
                    logger.error(
                        "ID Conflict, could not copy/merge frame " + frame.name + "  %xh " % frame.id + self.frameById(frame.id).name)
            for envVar in dbTemp.envVars:
                if envVar not in self.envVars:
                    self.addEnvVar(envVar, dbTemp.envVars[envVar])
                else:
                    logger.error(
                        "Name Conflict, could not copy/merge EnvVar " + envVar)

    def setFdType(self):
        """Try to guess and set the CAN type for every frame.

        If a Frame is longer than 8 bytes, it must be Flexible Data Rate frame (CAN-FD).
        If not, the Frame type stays unchanged.
        """
        for frame in self.frames:
            if frame.size > 8:
                frame.is_fd = True

    def encode(self, frame_id, data):
        """Return a byte string containing the values from data packed
        according to the frame format.

        :param frame_id: frame id
        :param data: data dictionary
        :return: A byte string of the packed values.
        """
        return self.frameById(frame_id).encode(data)

    def decode(self, frame_id, data):
        """Return OrderedDictionary with Signal Name: object decodedSignal

        :param frame_id: frame id
        :param data: Iterable or bytes.
            i.e. (0xA1, 0xA2, 0xA3, 0xA4, 0xA5, 0xA6, 0xA7, 0xA8)
        :return: OrderedDictionary
        """
        return self.frameById(frame_id).decode(data)

    def EnumAttribs2Values(self):
        for define in self.buDefines:
            if self.buDefines[define].type == "ENUM":
                for bu in self.boardUnits:
                    if define in bu.attributes:
                        bu.attributes[define] = self.buDefines[define].values[int(bu.attributes[define])]

        for define in self.frameDefines:
            if self.frameDefines[define].type == "ENUM":
                for frame in self.frames:
                    if define in frame.attributes:
                        frame.attributes[define] = self.frameDefines[define].values[int(frame.attributes[define])]

        for define in self.signalDefines:
            if self.signalDefines[define].type == "ENUM":
                for frame in self.frames:
                    for signal in frame.signals:
                        if define in signal.attributes:
                            signal.attributes[define] = self.signalDefines[define].values[int(signal.attributes[define])]

    def EnumAttribs2Keys(self):
        for define in self.buDefines:
            if self.buDefines[define].type == "ENUM":
                for bu in self.boardUnits:
                    if define in bu.attributes:
                        if len(bu.attributes[define]) > 0:
                            bu.attributes[define] = self.buDefines[define].values.index(bu.attributes[define])
                            bu.attributes[define] = str(bu.attributes[define])
        for define in self.frameDefines:
            if self.frameDefines[define].type == "ENUM":
                for frame in self.frames:
                    if define in frame.attributes:
                        if len(frame.attributes[define]) > 0:
                            frame.attributes[define] = self.frameDefines[define].values.index(frame.attributes[define])
                            frame.attributes[define] = str(frame.attributes[define])
        for define in self.signalDefines:
            if self.signalDefines[define].type == "ENUM":
                for frame in self.frames:
                    for signal in frame.signals:
                        if define in signal.attributes:
                            signal.attributes[define] = self.signalDefines[define].values.index(signal.attributes[define])
                            signal.attributes[define] = str(signal.attributes[define])


class CanId(object):
    """
    Split Id into Global source addresses (source, destination) off ECU and PGN (SAE J1939).
    """
    # TODO link to BoardUnit/ECU
    source = None  # Source Address
    destination = None  # Destination Address
    pgn = None  # PGN

    def __init__(self, id, extended=True):
        if extended:
            self.source = id & int('0xFF', 16)
            self.pgn = (id >> 8) & int('0xFFFF', 16)
            self.destination = id >> 8 * 3 & int('0xFF', 16)
        else:
            # TODO implement for standard Id
            pass

    def tuples(self):
        """Get tuple (destination, PGN, source)

        :rtype: tuple"""
        return self.destination, self.pgn, self.source

    def __str__(self):
        return "DA:0x{da:02X} PGN:0x{pgn:04X} SA:0x{sa:02X}".format(
            da=self.destination, pgn=self.pgn, sa=self.source)<|MERGE_RESOLUTION|>--- conflicted
+++ resolved
@@ -137,35 +137,6 @@
     offset = attr.ib(converter = float_factory, default = float_factory(0.0))
     factor = attr.ib(converter = float_factory, default = float_factory(1.0))
 
-<<<<<<< HEAD
-    # offset = attr.ib(converter = float_factory, default = 0.0)
-    calc_min_for_none = attr.ib(type=bool, default = True)
-    calc_max_for_none = attr.ib(type=bool, default = True)
-
-    min  = attr.ib(
-        converter=lambda value, float_factory=float_factory: (
-            float_factory(value)
-            if value is not None
-            else value
-        )
-    )
-    @min.default
-    def setDefaultMin(self):
-        return  self.setMin()
-
-    max =  attr.ib(
-        converter=lambda value, float_factory=float_factory: (
-            float_factory(value)
-            if value is not None
-            else value
-        )
-    )
-    @max.default
-    def setDefaultMax(self):
-        return  self.setMax()
-
-=======
->>>>>>> 8f63047c
     unit = attr.ib(type=str, default ="")
     receiver = attr.ib(type=list, factory=list)
     comment = attr.ib(default = None)
@@ -192,7 +163,6 @@
             else value
         )
     )
-
     @min.default
     def setDefaultMin(self):
         return self.setMin()
@@ -204,7 +174,6 @@
             else value
         )
     )
-
     @max.default
     def setDefaultMax(self):
         return self.setMax()
