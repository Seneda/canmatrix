import pytest
import decimal

import canmatrix.canmatrix


def test_signal_defaults_to_decimal():
    signal = canmatrix.canmatrix.Signal(
        offset=4,
        factor=2,
    )

    assert isinstance(signal.offset, decimal.Decimal)
    assert isinstance(signal.factor, decimal.Decimal)


def test_encode_signal():
    s1 = canmatrix.canmatrix.Signal('signal', size=8)
    assert s1.phys2raw() == 0
    assert s1.phys2raw(1) == 1
    assert s1.phys2raw(s1.max) == 127
    assert s1.phys2raw(s1.min) == -128

    s2 = canmatrix.canmatrix.Signal('signal', size=10, is_signed=False)
    assert s2.phys2raw() == 0
    assert s2.phys2raw(10) == 10
    assert s2.phys2raw(s2.max) == 1023
    assert s2.phys2raw(s2.min) == 0

    s3 = canmatrix.canmatrix.Signal('signal', size=8, factor=2)
    assert s3.phys2raw() == 0
    assert s3.phys2raw(10) == 5
    assert s3.phys2raw(s3.max) == 127
    assert s3.phys2raw(s3.min) == -128

    s4 = canmatrix.canmatrix.Signal('signal', size=8, is_signed=False, factor=5)
    assert s4.phys2raw() == 0
    assert s4.phys2raw(10) == 2
    assert s4.phys2raw(s4.max) == 255
    assert s4.phys2raw(s4.min) == 0

    s5 = canmatrix.canmatrix.Signal('signal', size=8, offset=2)
    assert s5.phys2raw() == 0
    assert s5.phys2raw(10) == 8
    assert s5.phys2raw(s5.max) == 127
    assert s5.phys2raw(s5.min) == -128

    s6 = canmatrix.canmatrix.Signal('signal', size=8, is_signed=False, offset=5)
    assert s6.phys2raw() == 0
    assert s6.phys2raw(10) == 5
    assert s6.phys2raw(s6.max) == 255
    assert s6.phys2raw(s6.min) == 0

    s7 = canmatrix.canmatrix.Signal('signal', size=8)
    s7.addAttribute('GenSigStartValue', '5')
    assert s7.phys2raw() == 5

    s8 = canmatrix.canmatrix.Signal('signal', size=8, is_signed=False, offset=5)
    s8.addAttribute('GenSigStartValue', '5')
    assert s8.phys2raw() == 5

    s9 = canmatrix.canmatrix.Signal('signal', size=16, is_signed=False, factor='0.001')
    assert s9.phys2raw() == 0
    assert s9.phys2raw(s9.max) == 65535
    assert s9.phys2raw(s9.min) == 0
    assert s9.phys2raw(decimal.Decimal('50.123')) == 50123

    s10 = canmatrix.canmatrix.Signal('signal', size=8, is_signed=False, factor='0.00005')
    assert s10.phys2raw() == 0
    assert s10.phys2raw(s10.max) == 255
    assert s10.phys2raw(s10.min) == 0
    assert s10.phys2raw(decimal.Decimal('0.005')) == 100
    assert s10.phys2raw(decimal.Decimal('0.003')) == 60


def test_decode_signal():
    s1 = canmatrix.canmatrix.Signal('signal', size=8)
    assert s1.raw2phys(1) == 1
    assert s1.raw2phys(127) == s1.max
    assert s1.raw2phys(-128) == s1.min

    s2 = canmatrix.canmatrix.Signal('signal', size=10, is_signed=False)
    assert s2.raw2phys(10) == 10
    assert s2.raw2phys(s2.max) == 1023
    assert s2.raw2phys(s2.min) == 0

    s3 = canmatrix.canmatrix.Signal('signal', size=8, factor=2)
    assert s3.raw2phys(5) == 10
    assert s3.raw2phys(127) == s3.max
    assert s3.raw2phys(-128) == s3.min

    s4 = canmatrix.canmatrix.Signal('signal', size=8, is_signed=False, factor=5)
    assert s4.raw2phys(2) == 10
    assert s4.raw2phys(255) == s4.max
    assert s4.raw2phys(0) == s4.min

    s5 = canmatrix.canmatrix.Signal('signal', size=8, offset=2)
    assert s5.raw2phys(8) == 10
    assert s5.raw2phys(127) == s5.max
    assert s5.raw2phys(-128) == s5.min

    s6 = canmatrix.canmatrix.Signal('signal', size=8, is_signed=False, offset=5)
    assert s6.raw2phys(5) == 10
    assert s6.raw2phys(255) == s6.max
    assert s6.raw2phys(0) == s6.min

    s7 = canmatrix.canmatrix.Signal('signal', size=16, is_signed=False, factor='0.001')
    assert s7.raw2phys(65535) == s7.max
    assert s7.raw2phys(0) == s7.min
    assert s7.raw2phys(50123) == decimal.Decimal('50.123')

    s8 = canmatrix.canmatrix.Signal('signal', size=8, is_signed=False, factor='0.00005')
    assert s8.raw2phys(255) == s8.max
    assert s8.raw2phys(0) == s8.min
    assert s8.raw2phys(1) == decimal.Decimal('0.00005')
    assert s8.raw2phys(2) == decimal.Decimal('0.0001')
    assert s8.raw2phys(3) == decimal.Decimal('0.00015')


# BoardUnit
def test_ecu_find_attribute():
    ecu = canmatrix.canmatrix.BoardUnit(name="Gateway")
    ecu.addAttribute("attr1", 255)
    assert ecu.attribute("attr1") == 255


def test_ecu_no_attribute():
    ecu = canmatrix.canmatrix.BoardUnit(name="Gateway")
    assert ecu.attribute("wrong") is None
    assert ecu.attribute("wrong", default=0) == 0


def test_ecu_default_attr_from_db():
    ecu = canmatrix.canmatrix.BoardUnit(name="Gateway")
    define = canmatrix.canmatrix.Define("INT 0 255")
    define.defaultValue = 33
    matrix = canmatrix.canmatrix.CanMatrix(buDefines={"temperature": define})
    assert ecu.attribute("temperature", db=matrix, default=2) == 33
    assert ecu.attribute("wrong", db=matrix, default=2) == 2


def test_ecu_repr():
    ecu = canmatrix.canmatrix.BoardUnit(name="Gateway")
    ecu.addComment("with bug")
    assert str(ecu) == "BoardUnit(name='Gateway', comment='with bug')"


# Signal (generic functions)
def test_signal_has_comment(some_signal):
    comment = "comment01"
    some_signal.addComment(comment)
    assert some_signal.comment == comment


def test_signal_find_mandatory_attribute(some_signal):
    assert some_signal.attribute("is_float") == some_signal.is_float


def test_signal_find_optional_attribute(some_signal):
    some_signal.addAttribute("attr1", 255)
    assert some_signal.attribute("attr1") == 255


def test_signal_no_attribute(some_signal):
    assert some_signal.attribute("wrong") is None


def test_signal_no_attribute_with_default(some_signal):
    assert some_signal.attribute("wrong", default=0) == 0


def test_signal_default_attr_from_db(some_signal):
    define = canmatrix.canmatrix.Define("INT 0 255")
    define.defaultValue = 33
    matrix = canmatrix.canmatrix.CanMatrix(signalDefines={"from_db": define})
    assert some_signal.attribute("from_db", db=matrix, default=2) == 33
    assert some_signal.attribute("wrong", db=matrix, default=2) == 2


def test_signal_no_duplicate_receiver(some_signal):
    some_signal.addReceiver("GW01")
    some_signal.addReceiver("GW01")
    assert some_signal.receiver == ["GW01"]


def test_signal_delete_receiver(some_signal):
    some_signal.addReceiver("GW01")
    some_signal.addReceiver("ESP")
    some_signal.delReceiver("GW01")
    assert some_signal.receiver == ["ESP"]


def test_signal_delete_wrong_receiver_doesnt_raise(some_signal):
    some_signal.delReceiver("wrong")


def test_signal_has_attributes(some_signal):
    some_signal.addAttribute("attr1", "val1")
    assert some_signal.attributes == {"attr1": "val1"}


def test_signal_delete_attribute(some_signal):
    some_signal.addAttribute("attr1", "val1")
    some_signal.delAttribute("attr1")
    assert some_signal.attributes == {}


def test_signal_delete_wrong_attribute_doesnt_raise(some_signal):
    some_signal.delAttribute("wrong")


def test_signal_spn(some_signal):
    assert some_signal.spn is None
    some_signal.addAttribute("SPN", 10)
    assert some_signal.spn == 10


def test_signal_set_startbit():
    signal = canmatrix.canmatrix.Signal(size=16)
    signal.setStartbit(2)
    assert signal.startBit == 2


def test_signal_set_startbit_conversion():
    signal = canmatrix.canmatrix.Signal(size=16, is_little_endian=False)
    signal.setStartbit(20, startLittle=True)
    assert signal.startBit == 5  # lsb on 20, msb is 20-15 = 5
    # TODO add test for reversed endianning


def test_signal_set_startbit_raise():
    signal = canmatrix.canmatrix.Signal(size=16, is_little_endian=False)
    with pytest.raises(Exception):
        signal.setStartbit(5, startLittle=True)  # lsb would be on -10


def test_signal_get_startbit():
    signal_big = canmatrix.canmatrix.Signal(startBit=2, size=16, is_little_endian=True)
    assert signal_big.getStartbit() == 2


def test_signal_get_startbit_conversion():
    signal_big = canmatrix.canmatrix.Signal(startBit=2, size=16, is_little_endian=False)
    assert signal_big.getStartbit(startLittle=True) == 17  # looking for "end" of the signal: 2 + (16 - 1)
    # TODO add test for reversed endianning


def test_signal_range():
    unsigned = canmatrix.canmatrix.Signal(size=8, is_signed=False)
    assert unsigned.calculateRawRange() == (decimal.Decimal(0), decimal.Decimal(255))
    signed = canmatrix.canmatrix.Signal(size=8)
    assert signed.calculateRawRange() == (decimal.Decimal(-128), decimal.Decimal(127))


def test_signal_set_min_max():
    signal = canmatrix.canmatrix.Signal(size=8, offset=100)
    signal.setMin(-5)
    signal.setMax(30)
    assert signal.min == -5
    assert signal.max == 30


def test_signal_set_default_min_max():
    signal = canmatrix.canmatrix.Signal(size=8, offset=100, min=-5, max=10)
    signal.setMin(None)
    signal.setMax(None)
    assert signal.min == -128 + 100
    assert signal.max == 127 + 100


def test_signal_decode_named_value(some_signal):
    some_signal.addValues(255, "Init")
    some_signal.addValues(254, "Error")
    assert some_signal.raw2phys(254, decodeToStr=True) == "Error"
    assert some_signal.raw2phys(200, decodeToStr=True) == 200


def test_signal_encode_named_value(some_signal):
    some_signal.addValues(255, "Init")
    some_signal.addValues(254, "Error")
    assert some_signal.phys2raw("Error") == 254


def test_signal_encode_invalid_named_value(some_signal):
    with pytest.raises(ValueError):
        some_signal.phys2raw("wrong")


# SignalGroup
@pytest.fixture
def the_group():
    return canmatrix.canmatrix.SignalGroup(name="TestGroup", id=1)


@pytest.fixture
def some_signal():
    return canmatrix.canmatrix.Signal(name="speed", size=8)


def test_signalgroup_empty(the_group):
    assert [] == the_group.signals


def test_signalgroup_can_add(the_group, some_signal):
    the_group.addSignal(some_signal)
    assert len(the_group.signals) == 1


def test_signalgroup_can_remove(the_group, some_signal):
    the_group.addSignal(some_signal)
    the_group.delSignal(some_signal)
    assert len(the_group.signals) == 0


def test_signalgroup_no_duplicates(the_group, some_signal):
    the_group.addSignal(some_signal)
    the_group.addSignal(some_signal)
    assert len(the_group.signals) == 1


def test_signalgroup_is_iterable(the_group, some_signal):
    the_group.addSignal(some_signal)
    assert [some_signal] == [s for s in the_group]


def test_signalgroup_find_something(the_group, some_signal):
    the_group.addSignal(some_signal)
    assert some_signal == the_group.byName("speed")
    assert some_signal == the_group["speed"]


def test_signalgroup_find_nothing(the_group, some_signal):
    the_group.addSignal(some_signal)
    assert the_group.byName("wrong") is None
    with pytest.raises(KeyError):
        _ = the_group["wrong"]


def test_signalgroup_delete_nothing(the_group, some_signal):
    the_group.addSignal(some_signal)
    the_group.delSignal(canmatrix.canmatrix.Signal())
    assert len(the_group.signals) == 1


def test_encode_decode_frame():
    input_data = {'signal': decimal.Decimal('3.5')}

    s1 = canmatrix.canmatrix.Signal('signal', size=32, is_float=True)
    f1 = canmatrix.canmatrix.Frame('frame', id=1, size=4)
    f1.addSignal(s1)

    raw_bytes = f1.encode(input_data)
    decoded_data = f1.decode(raw_bytes)

    assert decoded_data['signal'].raw_value == float(input_data['signal'])


<<<<<<< HEAD
# Define tests
def test_define_set_default():
    define = canmatrix.canmatrix.Define("")
    define.setDefault("string")
    assert define.defaultValue == "string"
    define.setDefault('"quoted_string"')
    assert define.defaultValue == "quoted_string"


def test_define_update_enum_definition():
    define = canmatrix.canmatrix.Define("")
    define.type = "ENUM"
    define.values = ["ready", "off"]
    define.update()
    assert define.definition == 'ENUM "ready","off"'


def test_define_update_ingored_non_enum():
    def_str = "INT 0 100"
    define = canmatrix.canmatrix.Define(def_str)
    define.update()
    assert define.definition == def_str


def test_define_for_int():
    define = canmatrix.canmatrix.Define("INT -5 10")
    assert define.type == "INT"
    assert define.min == -5
    assert define.max == 10


def test_define_for_hex():
    define = canmatrix.canmatrix.Define("HEX 0 255")
    assert define.type == "HEX"
    assert define.min == 0
    assert define.max == 255


def test_define_for_string():
    define = canmatrix.canmatrix.Define("STRING")
    assert define.type == "STRING"
    assert define.min is None
    assert define.max is None


def test_define_for_enum():
    define = canmatrix.canmatrix.Define('ENUM red, green')
    assert define.type == "ENUM"
    assert define.values == ["red", "green"]


def test_define_for_enum_strip_quotes():
    define = canmatrix.canmatrix.Define('ENUM "red", "green"')
    assert define.type == "ENUM"
    assert define.values == ["red", "green"]


def test_define_for_float():
    define = canmatrix.canmatrix.Define("FLOAT -2.2 111.11")
    assert define.type == "FLOAT"
    assert define.min == decimal.Decimal('-2.2')
    assert define.max == decimal.Decimal('111.11')
=======
# Frame tests
@pytest.fixture
def empty_frame():
    return canmatrix.canmatrix.Frame(name="test_frame")


def test_frame_has_comment(empty_frame):
    empty_frame.addComment("comm")
    assert empty_frame.comment == "comm"


def test_frame_compute_dlc():
    frame = canmatrix.canmatrix.Frame()
    frame.addSignal(canmatrix.canmatrix.Signal(startBit=0, size=2))
    frame.addSignal(canmatrix.canmatrix.Signal(startBit=8, size=1))
    frame.addSignal(canmatrix.canmatrix.Signal(startBit=2, size=2))
    frame.calcDLC()
    assert frame.size == 2


def test_frame_find_unused_bits():
    frame = canmatrix.canmatrix.Frame(size=1)
    frame.addSignal(canmatrix.canmatrix.Signal(startBit=0, size=3))
    frame.addSignal(canmatrix.canmatrix.Signal(startBit=4, size=2))
    bit_usage = frame.findNotUsedBits()
    assert bit_usage.count(0) == 64 - 3 - 2
    assert bit_usage[:8] == [0, 0, 2, 2, 0, 1, 1, 1]


def test_frame_create_dummy_signals_covers_all_bits():
    frame = canmatrix.canmatrix.Frame(size=1)
    frame.addSignal(canmatrix.canmatrix.Signal(startBit=0, size=3))
    frame.addSignal(canmatrix.canmatrix.Signal(startBit=4, size=2))
    frame.createDummySignals()
    assert len(frame.signals) == 2 + 3
    assert frame.findNotUsedBits().count(0) == 0


def test_frame_update_receivers():
    frame = canmatrix.canmatrix.Frame(size=1)
    frame.addSignal(canmatrix.canmatrix.Signal(startBit=0, size=3, receiver=["GW", "Keyboard"]))
    frame.addSignal(canmatrix.canmatrix.Signal(startBit=4, size=2, receiver=["GW", "Display"]))
    frame.updateReceiver()
    assert frame.receiver == ["GW", "Keyboard", "Display"]


def test_frame_to_str():
    frame = canmatrix.canmatrix.Frame(size=1, name="tank_level")
    assert str(frame) == "tank_level"


def test_frame_is_multiplexed():
    frame = canmatrix.canmatrix.Frame(name="multiplexed_frame")
    signal = canmatrix.canmatrix.Signal(name="mx")
    signal.multiplexSetter("Multiplexor")
    frame.addSignal(signal)
    assert frame.is_multiplexed


def test_frame_not_multiplexed():
    frame = canmatrix.canmatrix.Frame(name="not_multiplexed_frame")
    assert not frame.is_multiplexed
    frame.addSignal(canmatrix.canmatrix.Signal(name="some"))
    assert not frame.is_multiplexed


def test_frame_calc_j1939_id():
    # we have to set all j1939 properties in the __init__ otherwise the setters crash
    frame = canmatrix.canmatrix.Frame(j1939_source=0x11, j1939_pgn=0xFFFF, j1939_prio=0)
    frame.source = 0x22
    frame.pgn = 0xAAAA
    frame.priority = 3
    assert hex(frame.id) == hex(0x0CAAAA22)


def test_frame_get_j1939_properties():
    frame = canmatrix.canmatrix.Frame(j1939_source=0x11, j1939_pgn=0xFFFF, j1939_prio=1)
    frame.recalcJ1939Id()  # pgn property is computed from id!
    assert frame.pgn == frame.j1939_pgn
    assert frame.source == frame.j1939_source
    assert frame.priority == frame.j1939_prio


def test_frame_add_transmitter(empty_frame):
    empty_frame.addTransmitter("BCM")
    assert empty_frame.transmitters == ["BCM"]


def test_frame_add_transmitter_no_duplicities(empty_frame):
    empty_frame.addTransmitter("BCM")
    empty_frame.addTransmitter("BCM")
    assert empty_frame.transmitters == ["BCM"]


def test_frame_delete_transmitter(empty_frame):
    empty_frame.addTransmitter("MFL")
    empty_frame.addTransmitter("BCM")
    empty_frame.delTransmitter("MFL")
    assert empty_frame.transmitters == ["BCM"]


def test_frame_delete_wrong_transmitter_doesnt_raise(empty_frame):
    empty_frame.delTransmitter("wrong")


def test_frame_find_signal(empty_frame):
    empty_frame.addSignal(canmatrix.canmatrix.Signal("first"))
    second_signal = canmatrix.canmatrix.Signal("second")
    empty_frame.addSignal(second_signal)
    empty_frame.addSignal(canmatrix.canmatrix.Signal("third"))
    assert empty_frame.signalByName("second") == second_signal


def test_frame_find_missing_signal(empty_frame):
    assert empty_frame.signalByName("wrong") is None


def test_frame_glob_signals(empty_frame):
    audio_signal = canmatrix.canmatrix.Signal(name="front_audio_volume")
    empty_frame.addSignal(audio_signal)
    empty_frame.addSignal(canmatrix.canmatrix.Signal(name="display_dimming"))
    assert empty_frame.globSignals("*audio*") == [audio_signal]


def test_frame_add_attribute(empty_frame):
    empty_frame.addAttribute("attr1", "value1")
    assert empty_frame.attributes == {"attr1": "value1"}


def test_frame_del_attribute(empty_frame):
    empty_frame.addAttribute("attr1", "value1")
    empty_frame.delAttribute("attr1")
    assert "attr1" not in empty_frame.attributes


def test_frame_del_missing_attribute_doesnt_raise(empty_frame):
    empty_frame.delAttribute("wrong")


def test_frame_is_iterable(empty_frame, some_signal):
    empty_frame.addSignal(some_signal)
    assert [s for s in empty_frame] == [some_signal]


def test_frame_find_mandatory_attribute(empty_frame):
    assert empty_frame.attribute("id") == empty_frame.id


def test_frame_find_optional_attribute(empty_frame):
    empty_frame.addAttribute("attr1", "str1")
    assert empty_frame.attribute("attr1") == "str1"


def test_frame_no_attribute(empty_frame):
    assert empty_frame.attribute("wrong") is None


def test_frame_no_attribute_with_default(empty_frame):
    assert empty_frame.attribute("wrong", default=0) == 0


def test_frame_default_attr_from_db(empty_frame):
    define = canmatrix.canmatrix.Define("INT 0 255")
    define.defaultValue = 33
    matrix = canmatrix.canmatrix.CanMatrix(frameDefines={"from_db": define})
    assert empty_frame.attribute("from_db", db=matrix, default=2) == 33
    assert empty_frame.attribute("wrong", db=matrix, default=2) == 2


def test_frame_add_signal_group(empty_frame):
    signal_a = canmatrix.canmatrix.Signal(name="A")
    signal_b = canmatrix.canmatrix.Signal(name="B")
    signal_c = canmatrix.canmatrix.Signal(name="C")
    empty_frame.signals = [signal_a, signal_b, signal_c]
    empty_frame.addSignalGroup("AB", 0, ["A", "B"])
    assert empty_frame.signalGroups[0].signals == [signal_a, signal_b]


def test_frame_add_signal_group_wrong_signal(empty_frame):
    signal_a = canmatrix.canmatrix.Signal(name="A")
    empty_frame.signals = [signal_a]
    empty_frame.addSignalGroup("Aw", 0, ["A", "wrong", "\t"])
    assert empty_frame.signalGroups[0].signals == [signal_a]


def test_frame_find_signal_group(empty_frame):
    empty_frame.addSignalGroup("G1", 1, [])
    assert empty_frame.signalGroupByName("G1") is not None


def test_frame_find_wrong_signal_group(empty_frame):
    empty_frame.addSignalGroup("G1", 1, [])
    assert empty_frame.signalGroupByName("wrong") is None
>>>>>>> 1a630193


# CanId tests
def test_canid_parse_values():
    can_id = canmatrix.canmatrix.CanId(0x01ABCD02)
    assert can_id.source == 0x02
    assert can_id.destination == 0x01
    assert can_id.pgn == 0xABCD
    assert can_id.tuples() == (1, 0xABCD, 2)


def test_canid_repr():
    can_id = canmatrix.canmatrix.CanId(0x01ABCD02)
    assert str(can_id) == "DA:0x01 PGN:0xABCD SA:0x02"<|MERGE_RESOLUTION|>--- conflicted
+++ resolved
@@ -355,7 +355,201 @@
     assert decoded_data['signal'].raw_value == float(input_data['signal'])
 
 
-<<<<<<< HEAD
+# Frame tests
+@pytest.fixture
+def empty_frame():
+    return canmatrix.canmatrix.Frame(name="test_frame")
+
+
+def test_frame_has_comment(empty_frame):
+    empty_frame.addComment("comm")
+    assert empty_frame.comment == "comm"
+
+
+def test_frame_compute_dlc():
+    frame = canmatrix.canmatrix.Frame()
+    frame.addSignal(canmatrix.canmatrix.Signal(startBit=0, size=2))
+    frame.addSignal(canmatrix.canmatrix.Signal(startBit=8, size=1))
+    frame.addSignal(canmatrix.canmatrix.Signal(startBit=2, size=2))
+    frame.calcDLC()
+    assert frame.size == 2
+
+
+def test_frame_find_unused_bits():
+    frame = canmatrix.canmatrix.Frame(size=1)
+    frame.addSignal(canmatrix.canmatrix.Signal(startBit=0, size=3))
+    frame.addSignal(canmatrix.canmatrix.Signal(startBit=4, size=2))
+    bit_usage = frame.findNotUsedBits()
+    assert bit_usage.count(0) == 64 - 3 - 2
+    assert bit_usage[:8] == [0, 0, 2, 2, 0, 1, 1, 1]
+
+
+def test_frame_create_dummy_signals_covers_all_bits():
+    frame = canmatrix.canmatrix.Frame(size=1)
+    frame.addSignal(canmatrix.canmatrix.Signal(startBit=0, size=3))
+    frame.addSignal(canmatrix.canmatrix.Signal(startBit=4, size=2))
+    frame.createDummySignals()
+    assert len(frame.signals) == 2 + 3
+    assert frame.findNotUsedBits().count(0) == 0
+
+
+def test_frame_update_receivers():
+    frame = canmatrix.canmatrix.Frame(size=1)
+    frame.addSignal(canmatrix.canmatrix.Signal(startBit=0, size=3, receiver=["GW", "Keyboard"]))
+    frame.addSignal(canmatrix.canmatrix.Signal(startBit=4, size=2, receiver=["GW", "Display"]))
+    frame.updateReceiver()
+    assert frame.receiver == ["GW", "Keyboard", "Display"]
+
+
+def test_frame_to_str():
+    frame = canmatrix.canmatrix.Frame(size=1, name="tank_level")
+    assert str(frame) == "tank_level"
+
+
+def test_frame_is_multiplexed():
+    frame = canmatrix.canmatrix.Frame(name="multiplexed_frame")
+    signal = canmatrix.canmatrix.Signal(name="mx")
+    signal.multiplexSetter("Multiplexor")
+    frame.addSignal(signal)
+    assert frame.is_multiplexed
+
+
+def test_frame_not_multiplexed():
+    frame = canmatrix.canmatrix.Frame(name="not_multiplexed_frame")
+    assert not frame.is_multiplexed
+    frame.addSignal(canmatrix.canmatrix.Signal(name="some"))
+    assert not frame.is_multiplexed
+
+
+def test_frame_calc_j1939_id():
+    # we have to set all j1939 properties in the __init__ otherwise the setters crash
+    frame = canmatrix.canmatrix.Frame(j1939_source=0x11, j1939_pgn=0xFFFF, j1939_prio=0)
+    frame.source = 0x22
+    frame.pgn = 0xAAAA
+    frame.priority = 3
+    assert hex(frame.id) == hex(0x0CAAAA22)
+
+
+def test_frame_get_j1939_properties():
+    frame = canmatrix.canmatrix.Frame(j1939_source=0x11, j1939_pgn=0xFFFF, j1939_prio=1)
+    frame.recalcJ1939Id()  # pgn property is computed from id!
+    assert frame.pgn == frame.j1939_pgn
+    assert frame.source == frame.j1939_source
+    assert frame.priority == frame.j1939_prio
+
+
+def test_frame_add_transmitter(empty_frame):
+    empty_frame.addTransmitter("BCM")
+    assert empty_frame.transmitters == ["BCM"]
+
+
+def test_frame_add_transmitter_no_duplicities(empty_frame):
+    empty_frame.addTransmitter("BCM")
+    empty_frame.addTransmitter("BCM")
+    assert empty_frame.transmitters == ["BCM"]
+
+
+def test_frame_delete_transmitter(empty_frame):
+    empty_frame.addTransmitter("MFL")
+    empty_frame.addTransmitter("BCM")
+    empty_frame.delTransmitter("MFL")
+    assert empty_frame.transmitters == ["BCM"]
+
+
+def test_frame_delete_wrong_transmitter_doesnt_raise(empty_frame):
+    empty_frame.delTransmitter("wrong")
+
+
+def test_frame_find_signal(empty_frame):
+    empty_frame.addSignal(canmatrix.canmatrix.Signal("first"))
+    second_signal = canmatrix.canmatrix.Signal("second")
+    empty_frame.addSignal(second_signal)
+    empty_frame.addSignal(canmatrix.canmatrix.Signal("third"))
+    assert empty_frame.signalByName("second") == second_signal
+
+
+def test_frame_find_missing_signal(empty_frame):
+    assert empty_frame.signalByName("wrong") is None
+
+
+def test_frame_glob_signals(empty_frame):
+    audio_signal = canmatrix.canmatrix.Signal(name="front_audio_volume")
+    empty_frame.addSignal(audio_signal)
+    empty_frame.addSignal(canmatrix.canmatrix.Signal(name="display_dimming"))
+    assert empty_frame.globSignals("*audio*") == [audio_signal]
+
+
+def test_frame_add_attribute(empty_frame):
+    empty_frame.addAttribute("attr1", "value1")
+    assert empty_frame.attributes == {"attr1": "value1"}
+
+
+def test_frame_del_attribute(empty_frame):
+    empty_frame.addAttribute("attr1", "value1")
+    empty_frame.delAttribute("attr1")
+    assert "attr1" not in empty_frame.attributes
+
+
+def test_frame_del_missing_attribute_doesnt_raise(empty_frame):
+    empty_frame.delAttribute("wrong")
+
+
+def test_frame_is_iterable(empty_frame, some_signal):
+    empty_frame.addSignal(some_signal)
+    assert [s for s in empty_frame] == [some_signal]
+
+
+def test_frame_find_mandatory_attribute(empty_frame):
+    assert empty_frame.attribute("id") == empty_frame.id
+
+
+def test_frame_find_optional_attribute(empty_frame):
+    empty_frame.addAttribute("attr1", "str1")
+    assert empty_frame.attribute("attr1") == "str1"
+
+
+def test_frame_no_attribute(empty_frame):
+    assert empty_frame.attribute("wrong") is None
+
+
+def test_frame_no_attribute_with_default(empty_frame):
+    assert empty_frame.attribute("wrong", default=0) == 0
+
+
+def test_frame_default_attr_from_db(empty_frame):
+    define = canmatrix.canmatrix.Define("INT 0 255")
+    define.defaultValue = 33
+    matrix = canmatrix.canmatrix.CanMatrix(frameDefines={"from_db": define})
+    assert empty_frame.attribute("from_db", db=matrix, default=2) == 33
+    assert empty_frame.attribute("wrong", db=matrix, default=2) == 2
+
+
+def test_frame_add_signal_group(empty_frame):
+    signal_a = canmatrix.canmatrix.Signal(name="A")
+    signal_b = canmatrix.canmatrix.Signal(name="B")
+    signal_c = canmatrix.canmatrix.Signal(name="C")
+    empty_frame.signals = [signal_a, signal_b, signal_c]
+    empty_frame.addSignalGroup("AB", 0, ["A", "B"])
+    assert empty_frame.signalGroups[0].signals == [signal_a, signal_b]
+
+
+def test_frame_add_signal_group_wrong_signal(empty_frame):
+    signal_a = canmatrix.canmatrix.Signal(name="A")
+    empty_frame.signals = [signal_a]
+    empty_frame.addSignalGroup("Aw", 0, ["A", "wrong", "\t"])
+    assert empty_frame.signalGroups[0].signals == [signal_a]
+
+
+def test_frame_find_signal_group(empty_frame):
+    empty_frame.addSignalGroup("G1", 1, [])
+    assert empty_frame.signalGroupByName("G1") is not None
+
+
+def test_frame_find_wrong_signal_group(empty_frame):
+    empty_frame.addSignalGroup("G1", 1, [])
+    assert empty_frame.signalGroupByName("wrong") is None
+
+
 # Define tests
 def test_define_set_default():
     define = canmatrix.canmatrix.Define("")
@@ -418,201 +612,6 @@
     assert define.type == "FLOAT"
     assert define.min == decimal.Decimal('-2.2')
     assert define.max == decimal.Decimal('111.11')
-=======
-# Frame tests
-@pytest.fixture
-def empty_frame():
-    return canmatrix.canmatrix.Frame(name="test_frame")
-
-
-def test_frame_has_comment(empty_frame):
-    empty_frame.addComment("comm")
-    assert empty_frame.comment == "comm"
-
-
-def test_frame_compute_dlc():
-    frame = canmatrix.canmatrix.Frame()
-    frame.addSignal(canmatrix.canmatrix.Signal(startBit=0, size=2))
-    frame.addSignal(canmatrix.canmatrix.Signal(startBit=8, size=1))
-    frame.addSignal(canmatrix.canmatrix.Signal(startBit=2, size=2))
-    frame.calcDLC()
-    assert frame.size == 2
-
-
-def test_frame_find_unused_bits():
-    frame = canmatrix.canmatrix.Frame(size=1)
-    frame.addSignal(canmatrix.canmatrix.Signal(startBit=0, size=3))
-    frame.addSignal(canmatrix.canmatrix.Signal(startBit=4, size=2))
-    bit_usage = frame.findNotUsedBits()
-    assert bit_usage.count(0) == 64 - 3 - 2
-    assert bit_usage[:8] == [0, 0, 2, 2, 0, 1, 1, 1]
-
-
-def test_frame_create_dummy_signals_covers_all_bits():
-    frame = canmatrix.canmatrix.Frame(size=1)
-    frame.addSignal(canmatrix.canmatrix.Signal(startBit=0, size=3))
-    frame.addSignal(canmatrix.canmatrix.Signal(startBit=4, size=2))
-    frame.createDummySignals()
-    assert len(frame.signals) == 2 + 3
-    assert frame.findNotUsedBits().count(0) == 0
-
-
-def test_frame_update_receivers():
-    frame = canmatrix.canmatrix.Frame(size=1)
-    frame.addSignal(canmatrix.canmatrix.Signal(startBit=0, size=3, receiver=["GW", "Keyboard"]))
-    frame.addSignal(canmatrix.canmatrix.Signal(startBit=4, size=2, receiver=["GW", "Display"]))
-    frame.updateReceiver()
-    assert frame.receiver == ["GW", "Keyboard", "Display"]
-
-
-def test_frame_to_str():
-    frame = canmatrix.canmatrix.Frame(size=1, name="tank_level")
-    assert str(frame) == "tank_level"
-
-
-def test_frame_is_multiplexed():
-    frame = canmatrix.canmatrix.Frame(name="multiplexed_frame")
-    signal = canmatrix.canmatrix.Signal(name="mx")
-    signal.multiplexSetter("Multiplexor")
-    frame.addSignal(signal)
-    assert frame.is_multiplexed
-
-
-def test_frame_not_multiplexed():
-    frame = canmatrix.canmatrix.Frame(name="not_multiplexed_frame")
-    assert not frame.is_multiplexed
-    frame.addSignal(canmatrix.canmatrix.Signal(name="some"))
-    assert not frame.is_multiplexed
-
-
-def test_frame_calc_j1939_id():
-    # we have to set all j1939 properties in the __init__ otherwise the setters crash
-    frame = canmatrix.canmatrix.Frame(j1939_source=0x11, j1939_pgn=0xFFFF, j1939_prio=0)
-    frame.source = 0x22
-    frame.pgn = 0xAAAA
-    frame.priority = 3
-    assert hex(frame.id) == hex(0x0CAAAA22)
-
-
-def test_frame_get_j1939_properties():
-    frame = canmatrix.canmatrix.Frame(j1939_source=0x11, j1939_pgn=0xFFFF, j1939_prio=1)
-    frame.recalcJ1939Id()  # pgn property is computed from id!
-    assert frame.pgn == frame.j1939_pgn
-    assert frame.source == frame.j1939_source
-    assert frame.priority == frame.j1939_prio
-
-
-def test_frame_add_transmitter(empty_frame):
-    empty_frame.addTransmitter("BCM")
-    assert empty_frame.transmitters == ["BCM"]
-
-
-def test_frame_add_transmitter_no_duplicities(empty_frame):
-    empty_frame.addTransmitter("BCM")
-    empty_frame.addTransmitter("BCM")
-    assert empty_frame.transmitters == ["BCM"]
-
-
-def test_frame_delete_transmitter(empty_frame):
-    empty_frame.addTransmitter("MFL")
-    empty_frame.addTransmitter("BCM")
-    empty_frame.delTransmitter("MFL")
-    assert empty_frame.transmitters == ["BCM"]
-
-
-def test_frame_delete_wrong_transmitter_doesnt_raise(empty_frame):
-    empty_frame.delTransmitter("wrong")
-
-
-def test_frame_find_signal(empty_frame):
-    empty_frame.addSignal(canmatrix.canmatrix.Signal("first"))
-    second_signal = canmatrix.canmatrix.Signal("second")
-    empty_frame.addSignal(second_signal)
-    empty_frame.addSignal(canmatrix.canmatrix.Signal("third"))
-    assert empty_frame.signalByName("second") == second_signal
-
-
-def test_frame_find_missing_signal(empty_frame):
-    assert empty_frame.signalByName("wrong") is None
-
-
-def test_frame_glob_signals(empty_frame):
-    audio_signal = canmatrix.canmatrix.Signal(name="front_audio_volume")
-    empty_frame.addSignal(audio_signal)
-    empty_frame.addSignal(canmatrix.canmatrix.Signal(name="display_dimming"))
-    assert empty_frame.globSignals("*audio*") == [audio_signal]
-
-
-def test_frame_add_attribute(empty_frame):
-    empty_frame.addAttribute("attr1", "value1")
-    assert empty_frame.attributes == {"attr1": "value1"}
-
-
-def test_frame_del_attribute(empty_frame):
-    empty_frame.addAttribute("attr1", "value1")
-    empty_frame.delAttribute("attr1")
-    assert "attr1" not in empty_frame.attributes
-
-
-def test_frame_del_missing_attribute_doesnt_raise(empty_frame):
-    empty_frame.delAttribute("wrong")
-
-
-def test_frame_is_iterable(empty_frame, some_signal):
-    empty_frame.addSignal(some_signal)
-    assert [s for s in empty_frame] == [some_signal]
-
-
-def test_frame_find_mandatory_attribute(empty_frame):
-    assert empty_frame.attribute("id") == empty_frame.id
-
-
-def test_frame_find_optional_attribute(empty_frame):
-    empty_frame.addAttribute("attr1", "str1")
-    assert empty_frame.attribute("attr1") == "str1"
-
-
-def test_frame_no_attribute(empty_frame):
-    assert empty_frame.attribute("wrong") is None
-
-
-def test_frame_no_attribute_with_default(empty_frame):
-    assert empty_frame.attribute("wrong", default=0) == 0
-
-
-def test_frame_default_attr_from_db(empty_frame):
-    define = canmatrix.canmatrix.Define("INT 0 255")
-    define.defaultValue = 33
-    matrix = canmatrix.canmatrix.CanMatrix(frameDefines={"from_db": define})
-    assert empty_frame.attribute("from_db", db=matrix, default=2) == 33
-    assert empty_frame.attribute("wrong", db=matrix, default=2) == 2
-
-
-def test_frame_add_signal_group(empty_frame):
-    signal_a = canmatrix.canmatrix.Signal(name="A")
-    signal_b = canmatrix.canmatrix.Signal(name="B")
-    signal_c = canmatrix.canmatrix.Signal(name="C")
-    empty_frame.signals = [signal_a, signal_b, signal_c]
-    empty_frame.addSignalGroup("AB", 0, ["A", "B"])
-    assert empty_frame.signalGroups[0].signals == [signal_a, signal_b]
-
-
-def test_frame_add_signal_group_wrong_signal(empty_frame):
-    signal_a = canmatrix.canmatrix.Signal(name="A")
-    empty_frame.signals = [signal_a]
-    empty_frame.addSignalGroup("Aw", 0, ["A", "wrong", "\t"])
-    assert empty_frame.signalGroups[0].signals == [signal_a]
-
-
-def test_frame_find_signal_group(empty_frame):
-    empty_frame.addSignalGroup("G1", 1, [])
-    assert empty_frame.signalGroupByName("G1") is not None
-
-
-def test_frame_find_wrong_signal_group(empty_frame):
-    empty_frame.addSignalGroup("G1", 1, [])
-    assert empty_frame.signalGroupByName("wrong") is None
->>>>>>> 1a630193
 
 
 # CanId tests
