--- conflicted
+++ resolved
@@ -30,7 +30,7 @@
 from pprint import pprint
 
 
-def convert(infile, outfile, dbcCharset='iso-8859-1', dbcCommentCharset='iso-8859-1'):
+def convert(infile, outfileName, dbcCharset='iso-8859-1', dbcCommentCharset='iso-8859-1'):
     dbs = {}
     print("Importing " + infile + " ... ")
     if infile[-3:] == 'dbc':
@@ -54,7 +54,7 @@
     print("done\n")
 
 
-    print("Exporting " + outfile + " ... ")
+    print("Exporting " + outfileName + " ... ")
 
     for name in dbs:
         db = dbs[name]
@@ -62,10 +62,10 @@
         print("%d Frames found" % (db._fl._list.__len__()))
 
         if len(name) > 0:
-            path = os.path.split(outfile)
+            path = os.path.split(outfileName)
             outfile = os.path.join(path[0], name + "_" + path[1])
         else:
-            outfile = outfile
+            outfile = outfileName
         if outfile[-3:] == 'dbc':
             ex.exportDbc(db, outfile, dbcCharset,  dbcCommentCharset)
         elif outfile[-3:] == 'dbf':
@@ -117,11 +117,7 @@
     infile = args[0]
     outfileName = args[1]
 
-<<<<<<< HEAD
-    convert(infile=infile, outfile=outfileName,
-=======
     convert(infile=infile, outfileName=outfileName,
->>>>>>> b9f2e89a
                     dbcCharset=cmdlineOptions.dbcCharset, dbcCommentCharset=cmdlineOptions.dbcCommentCharset)
 
 if __name__ == '__main__':
